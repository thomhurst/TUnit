--- conflicted
+++ resolved
@@ -5,28 +5,17 @@
     [Test]
     public async Task Works_For_Empty_String_As_Actual()
     {
-<<<<<<< HEAD
         string expectedMessage = """
-                                 Expected actual to be equal to "some text", but found "" which differs at index 0:
+                                 Expected actual to be equal to "some text"
+
+                                 but found "" which differs at index 0:
                                      ↓
                                     ""
                                     "some text"
-                                     ↑.
-                                 At Assert.That(actual).IsEqualTo(expected)
+                                     ↑
+
+                                 at Assert.That(actual).IsEqualTo(expected)
                                  """;
-=======
-        var expectedMessage = """
-                              Expected actual to be equal to "some text"
-
-                              but found "" which differs at index 0:
-                                  ↓
-                                 ""
-                                 "some text"
-                                  ↑
-
-                              at Assert.That(actual).IsEqualTo(expected, StringComparison.Ordinal)
-                              """;
->>>>>>> f8b80f13
         var actual = "";
         var expected = "some text";
 
@@ -40,28 +29,17 @@
     [Test]
     public async Task Works_For_Empty_String_As_Expected()
     {
-<<<<<<< HEAD
         string expectedMessage = """
-                                 Expected actual to be equal to "", but found "actual text" which differs at index 0:
+                                 Expected actual to be equal to ""
+
+                                 but found "actual text" which differs at index 0:
                                      ↓
                                     "actual text"
                                     ""
-                                     ↑.
-                                 At Assert.That(actual).IsEqualTo(expected)
+                                     ↑
+
+                                 at Assert.That(actual).IsEqualTo(expected)
                                  """;
-=======
-        var expectedMessage = """
-                              Expected actual to be equal to ""
-
-                              but found "actual text" which differs at index 0:
-                                  ↓
-                                 "actual text"
-                                 ""
-                                  ↑
-
-                              at Assert.That(actual).IsEqualTo(expected, StringComparison.Ordinal)
-                              """;
->>>>>>> f8b80f13
         var actual = "actual text";
         var expected = "";
 
@@ -75,28 +53,17 @@
     [Test]
     public async Task Works_When_Actual_Starts_With_Expected()
     {
-<<<<<<< HEAD
         string expectedMessage = """
-                                 Expected actual to be equal to "some text", but found "some" which differs at index 4:
+                                 Expected actual to be equal to "some text"
+
+                                 but found "some" which differs at index 4:
                                          ↓
                                     "some"
                                     "some text"
-                                         ↑.
-                                 At Assert.That(actual).IsEqualTo(expected)
+                                         ↑
+
+                                 at Assert.That(actual).IsEqualTo(expected)
                                  """;
-=======
-        var expectedMessage = """
-                              Expected actual to be equal to "some text"
-
-                              but found "some" which differs at index 4:
-                                      ↓
-                                 "some"
-                                 "some text"
-                                      ↑
-                              
-                              at Assert.That(actual).IsEqualTo(expected, StringComparison.Ordinal)
-                              """;
->>>>>>> f8b80f13
         var actual = "some";
         var expected = "some text";
 
@@ -110,28 +77,17 @@
     [Test]
     public async Task Works_When_Expected_Starts_With_Actual()
     {
-<<<<<<< HEAD
         string expectedMessage = """
-                                 Expected actual to be equal to "some", but found "some text" which differs at index 4:
+                                 Expected actual to be equal to "some"
+
+                                 but found "some text" which differs at index 4:
                                          ↓
                                     "some text"
                                     "some"
-                                         ↑.
-                                 At Assert.That(actual).IsEqualTo(expected)
+                                         ↑
+
+                                 at Assert.That(actual).IsEqualTo(expected)
                                  """;
-=======
-        var expectedMessage = """
-                              Expected actual to be equal to "some"
-
-                              but found "some text" which differs at index 4:
-                                      ↓
-                                 "some text"
-                                 "some"
-                                      ↑
-
-                              at Assert.That(actual).IsEqualTo(expected, StringComparison.Ordinal)
-                              """;
->>>>>>> f8b80f13
         var actual = "some text";
         var expected = "some";
 

﻿using System.Diagnostics.CodeAnalysis;
using System.Reflection;
using System.Runtime.CompilerServices;
using TUnit.Core.Enums;
using TUnit.Core.Interfaces;
using TUnit.Core.Services;

namespace TUnit.Core;

/// <summary>
/// Simplified test context for the new architecture
/// </summary>
public class TestContext : Context
{
    public TestContext(string testName, string displayName, CancellationToken cancellationToken, IServiceProvider serviceProvider) : base(null)
    {
        TestName = testName;
        DisplayName = displayName;
        CancellationToken = cancellationToken;
        ServiceProvider = serviceProvider;
    }

    private static readonly AsyncLocal<TestContext?> TestContexts = new();

    internal static readonly Dictionary<string, string> InternalParametersDictionary = new();

    private readonly StringWriter _outputWriter = new();

    private readonly StringWriter _errorWriter = new();

    /// <summary>
    /// Gets or sets the current test context.
    /// </summary>
    public static new TestContext? Current
    {
        get => TestContexts.Value;
        internal set => TestContexts.Value = value;
    }

    /// <summary>
    /// Gets the parameters for the test context.
    /// </summary>
    public static IReadOnlyDictionary<string, string> Parameters => InternalParametersDictionary;

    /// <summary>
    /// Gets or sets the configuration for the test context.
    /// </summary>
    public static IConfiguration Configuration { get; internal set; } = null!;

    /// <summary>
    /// Gets the output directory for the test context.
    /// </summary>
    public static string? OutputDirectory
    {
        [UnconditionalSuppressMessage("SingleFile", "IL3000:Avoid accessing Assembly file path when publishing as a single file", Justification = "Dynamic code check implemented")]
        get
        {
#if NET
            if (!RuntimeFeature.IsDynamicCodeSupported)
            {
                return AppContext.BaseDirectory;
            }
#endif
            return Path.GetDirectoryName(Assembly.GetEntryAssembly()?.Location)
                   ?? Path.GetDirectoryName(Assembly.GetExecutingAssembly().Location);
        }
    }

    /// <summary>
    /// Gets or sets the working directory for the test context.
    /// </summary>
    public static string WorkingDirectory
    {
        get => Environment.CurrentDirectory;
        set => Environment.CurrentDirectory = value;
    }

    /// <summary>
    /// Test name
    /// </summary>
    public string TestName { get; }

    /// <summary>
    /// Display name including parameters
    /// </summary>
    public string DisplayName { get; }


    /// <summary>
    /// Cancellation token for the test
    /// </summary>
    public CancellationToken CancellationToken { get; set; }

    /// <summary>
    /// Test details - simplified for new architecture
    /// </summary>
    public TestDetails TestDetails { get; set; } = null!;

    /// <summary>
    /// Current phase of the test
    /// </summary>
    public TestPhase Phase { get; set; } = TestPhase.Execution;

    /// <summary>
    /// Test result
    /// </summary>
    public TestResult? Result { get; set; }

    /// <summary>
    /// Skip reason if test was skipped
    /// </summary>
    public string? SkipReason { get; set; }

    /// <summary>
    /// Parallel limiter for the test
    /// </summary>
    public IParallelLimit? ParallelLimiter { get; private set; }

    /// <summary>
    /// Display name formatter type
    /// </summary>
    public Type? DisplayNameFormatter { get; set; }

    /// <summary>
    /// Retry decision function
    /// </summary>
    public Func<TestContext, Exception, int, Task<bool>>? ShouldRetryFunc { get; set; }

    /// <summary>
    /// Parallel execution constraint
    /// </summary>
    public IParallelConstraint? ParallelConstraint { get; set; }

    /// <summary>
    /// Execution priority (higher values execute first)
    /// </summary>
    public Priority ExecutionPriority { get; set; } = Priority.Normal;

    /// <summary>
    /// Class context
    /// </summary>
    public ClassHookContext? ClassContext { get; set; }

    /// <summary>
    /// Linked cancellation tokens
    /// </summary>
    public CancellationTokenSource? LinkedCancellationTokens { get; set; }

    /// <summary>
    /// Argument display formatters
    /// </summary>
    public List<Func<object?, string?>> ArgumentDisplayFormatters { get; } =
    [
    ];

    /// <summary>
    /// Test context events
    /// </summary>
    public TestContextEvents Events { get; } = new();

    /// <summary>
    /// Internal discovered test reference
    /// </summary>
    internal DiscoveredTest? InternalDiscoveredTest { get; set; }

    /// <summary>
    /// Gets the service provider for dependency injection
    /// </summary>
    public IServiceProvider ServiceProvider
    {
        get;
    }

    public TestContext(string testName, string displayName) : this(testName, displayName, CancellationToken.None, new TestServiceProvider())
    {
    }

    /// <summary>
    /// Writes to test output
    /// </summary>
    public void WriteLine(string message)
    {
        _outputWriter.WriteLine(message);
    }

    /// <summary>
    /// Writes to test error output
    /// </summary>
    public void WriteError(string message)
    {
        _errorWriter.WriteLine(message);
    }

    /// <summary>
    /// Gets the captured output
    /// </summary>
    public string GetOutput() => _outputWriter.ToString();

    /// <summary>
    /// Gets the captured error output
    /// </summary>
    public new string GetErrorOutput() => _errorWriter.ToString();

    /// <summary>
    /// Gets service from the service provider
    /// </summary>
    public T? GetService<T>() where T : class
    {
        return ServiceProvider.GetService(typeof(T)) as T;
    }

    /// <summary>
    /// Adds async local values (delegates to base class)
    /// </summary>
    public new void AddAsyncLocalValues()
    {
        base.AddAsyncLocalValues();
    }

    /// <summary>
    /// Restores the async local context for TestContext
    /// </summary>
    internal override void RestoreContextAsyncLocal()
    {
        TestContexts.Value = this;
    }

    /// <summary>
    /// Run on test discovery callback
    /// </summary>
    internal bool RunOnTestDiscovery { get; set; }

    /// <summary>
    /// Lock object for thread safety
    /// </summary>
    public object Lock { get; } = new();

    /// <summary>
    /// Test timings
    /// </summary>
    public List<Timing> Timings { get; } =
    [
    ];

    /// <summary>
    /// Test artifacts
    /// </summary>
    public Dictionary<string, object?> Artifacts { get; } = new();

    /// <summary>
    /// Gets the test display name
    /// </summary>
    public string GetTestDisplayName()
    {
        return DisplayName;
    }

    /// <summary>
    /// Object bag for storing arbitrary data
    /// </summary>
    public Dictionary<string, object?> ObjectBag { get; } = new();

    /// <summary>
    /// Whether to report this test result
    /// </summary>
    public bool ReportResult { get; set; } = true;


    /// <summary>
    /// Sets the parallel limiter for the test
    /// </summary>
    public void SetParallelLimiter(IParallelLimit parallelLimit)
    {
        ParallelLimiter = parallelLimit;
    }

    /// <summary>
    /// Adds a cancellation token to be linked with the test's cancellation token
    /// </summary>
    public void AddLinkedCancellationToken(CancellationToken cancellationToken)
    {
        if (LinkedCancellationTokens == null)
        {
            LinkedCancellationTokens = CancellationTokenSource.CreateLinkedTokenSource(CancellationToken, cancellationToken);
        }
        else
        {
            var existingToken = LinkedCancellationTokens.Token;
            LinkedCancellationTokens = CancellationTokenSource.CreateLinkedTokenSource(existingToken, cancellationToken);
        }

        CancellationToken = LinkedCancellationTokens.Token;
    }

    /// <summary>
    /// Test start time - for compatibility
    /// </summary>
    public DateTimeOffset TestStart { get; set; } = DateTimeOffset.UtcNow;

    /// <summary>
    /// Adds an artifact to the test
    /// </summary>
    public void AddArtifact(string name, object? value)
    {
        Artifacts[name] = value;
    }

    /// <summary>
    /// Adds an artifact to the test
    /// </summary>
    public void AddArtifact(Artifact artifact)
    {
        Artifacts[artifact.DisplayName ?? artifact.File?.Name ?? "artifact"] = artifact;
    }

    /// <summary>
    /// Overrides the test result
    /// </summary>
    public void OverrideResult(string reason)
    {
        OverrideResult(Status.Passed, reason);
    }

    /// <summary>
    /// Overrides the test result with specified status
    /// </summary>
    public void OverrideResult(Status status, string reason)
    {
        Result = new TestResult
        {
            Status = status,
            OverrideReason = reason,
            IsOverridden = true,
            Start = TestStart,
            End = DateTimeOffset.UtcNow,
            Duration = DateTimeOffset.UtcNow - TestStart,
            Exception = null,
            ComputerName = Environment.MachineName,
            TestContext = this
        };
    }

    /// <summary>
    /// Reregisters a test with new arguments
    /// </summary>
    public async Task ReregisterTestWithArguments(object?[]? methodArguments = null, Dictionary<string, object?>? objectBag = null)
    {
        if (methodArguments != null)
        {
            TestDetails.TestMethodArguments = methodArguments;
        }

        if (objectBag != null)
        {
            foreach (var kvp in objectBag)
            {
                ObjectBag[kvp.Key] = kvp.Value;
            }
        }

<<<<<<< HEAD
        var testFinder = _serviceProvider.GetService<ITestFinder>()!;
=======
        var discoveryService = ServiceProvider.GetService<ITestDiscoveryService>()!;
>>>>>>> ef0a7c3b

        await testFinder.ReregisterTestWithArguments(this, methodArguments, objectBag);
    }

    /// <summary>
    /// Gets the dependencies for this test
    /// </summary>
    public List<TestDetails> Dependencies { get; } =
    [
    ];

    /// <summary>
    /// Gets tests matching the criteria
    /// </summary>
    public IEnumerable<TestContext> GetTests(Func<TestContext, bool> predicate)
    {
<<<<<<< HEAD
        var testFinder = _serviceProvider.GetService<ITestFinder>()!;
=======
        var discoveryService = ServiceProvider.GetService<ITestDiscoveryService>()!;
>>>>>>> ef0a7c3b

        foreach (var test in testFinder.GetTests(predicate))
        {
            yield return test;
        }
    }

    /// <summary>
    /// Gets tests by name from the same test class
    /// </summary>
    public List<TestContext> GetTests(string testName)
    {
<<<<<<< HEAD
        var testFinder = _serviceProvider.GetService<ITestFinder>()!;
=======
        var discoveryService = ServiceProvider.GetService<ITestDiscoveryService>()!;
>>>>>>> ef0a7c3b

        // Use the current test's class type by default
        var classType = TestDetails?.ClassType;
        if (classType == null)
        {
            // Fallback to getting all tests with this name if we don't have a class type
            return testFinder.GetTestsByName(testName);
        }
        
        return testFinder.GetTestsByName(testName, classType);
    }
    
    /// <summary>
    /// Gets tests by name from a specific test class
    /// </summary>
    public List<TestContext> GetTests(string testName, Type classType)
    {
        var testFinder = _serviceProvider.GetService<ITestFinder>()!;

        return testFinder.GetTestsByName(testName, classType);
    }
}<|MERGE_RESOLUTION|>--- conflicted
+++ resolved
@@ -358,11 +358,7 @@
             }
         }
 
-<<<<<<< HEAD
-        var testFinder = _serviceProvider.GetService<ITestFinder>()!;
-=======
-        var discoveryService = ServiceProvider.GetService<ITestDiscoveryService>()!;
->>>>>>> ef0a7c3b
+        var testFinder = ServiceProvider.GetService<ITestFinder>()!;
 
         await testFinder.ReregisterTestWithArguments(this, methodArguments, objectBag);
     }
@@ -379,11 +375,7 @@
     /// </summary>
     public IEnumerable<TestContext> GetTests(Func<TestContext, bool> predicate)
     {
-<<<<<<< HEAD
-        var testFinder = _serviceProvider.GetService<ITestFinder>()!;
-=======
-        var discoveryService = ServiceProvider.GetService<ITestDiscoveryService>()!;
->>>>>>> ef0a7c3b
+        var testFinder = ServiceProvider.GetService<ITestFinder>()!;
 
         foreach (var test in testFinder.GetTests(predicate))
         {
@@ -396,11 +388,7 @@
     /// </summary>
     public List<TestContext> GetTests(string testName)
     {
-<<<<<<< HEAD
-        var testFinder = _serviceProvider.GetService<ITestFinder>()!;
-=======
-        var discoveryService = ServiceProvider.GetService<ITestDiscoveryService>()!;
->>>>>>> ef0a7c3b
+        var testFinder = ServiceProvider.GetService<ITestFinder>()!;
 
         // Use the current test's class type by default
         var classType = TestDetails?.ClassType;

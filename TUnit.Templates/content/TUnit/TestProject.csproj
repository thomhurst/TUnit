--- conflicted
+++ resolved
@@ -8,10 +8,6 @@
   </PropertyGroup>
 
   <ItemGroup>
-<<<<<<< HEAD
-    <PackageReference Include="TUnit" Version="0.20.16" />
-=======
     <PackageReference Include="TUnit" Version="0.21.1" />
->>>>>>> 67b5dfba
   </ItemGroup>
 </Project>
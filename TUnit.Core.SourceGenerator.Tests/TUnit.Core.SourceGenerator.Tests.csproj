<Project Sdk="Microsoft.NET.Sdk">

  <PropertyGroup>
    <IsPackable>false</IsPackable>
<<<<<<< HEAD
    <SignAssembly>false</SignAssembly>
=======
    <TargetFrameworks>net8.0;net9.0;net472</TargetFrameworks>
>>>>>>> 70ebb988
  </PropertyGroup>
  <ItemGroup>
    <ProjectReference Include="..\TUnit.Core.SourceGenerator\TUnit.Core.SourceGenerator.csproj" />
    <ProjectReference Include="..\TUnit.Core\TUnit.Core.csproj" ReferenceOutputAssembly="false" />
    <ProjectReference Include="..\TUnit.TestProject.Library\TUnit.TestProject.Library.csproj" ReferenceOutputAssembly="false" />
  </ItemGroup>
  <ItemGroup>
    <PackageReference Include="Microsoft.CodeAnalysis.SourceGenerators.Testing" />
    <PackageReference Include="Microsoft.CodeAnalysis.Workspaces.Common" />
    <PackageReference Include="Microsoft.NET.Test.Sdk" />
    <PackageReference Include="NUnit" />
    <PackageReference Include="NUnit.Analyzers">
      <PrivateAssets>all</PrivateAssets>
      <IncludeAssets>runtime; build; native; contentfiles; analyzers; buildtransitive</IncludeAssets>
    </PackageReference>
    <PackageReference Include="NUnit3TestAdapter" />
    <PackageReference Include="Sourcy.Git" />
    <PackageReference Include="TUnit.Assertions" />
    <PackageReference Include="Verify.NUnit" />
  </ItemGroup>

  <ItemGroup>
    <None Include="..\TUnit.Core\bin\$(Configuration)\netstandard2.0\TUnit.Core.dll">
      <CopyToOutputDirectory>PreserveNewest</CopyToOutputDirectory>
    </None>
    <None Include="..\TUnit.TestProject.Library\bin\$(Configuration)\$(TargetFramework)\TUnit.TestProject.Library.dll">
      <CopyToOutputDirectory>PreserveNewest</CopyToOutputDirectory>
    </None>
    <None Update="CustomDisplayNameTests.*.txt">
      <ParentFile>CustomDisplayNameTests</ParentFile>
      <DependentUpon>CustomDisplayNameTests.cs</DependentUpon>
    </None>
    <None Update="Bugs\1539\BasicTests.Test.verified.txt">
      <ParentFile>BasicTests</ParentFile>
      <DependentUpon>BasicTests.cs</DependentUpon>
    </None>
    <None Update="ArgsAsArrayTests.Test.verified.txt">
      <ParentFile>BasicTests</ParentFile>
      <DependentUpon>ArgsAsArrayTests.cs</DependentUpon>
    </None>
    <None Update="ArgumentWithImplicitConverterTests.Test.verified.txt">
      <ParentFile>BasicTests</ParentFile>
      <DependentUpon>ArgumentWithImplicitConverterTests.cs</DependentUpon>
    </None>
    <None Update="AttributeTests.Test.verified.txt">
      <ParentFile>BasicTests</ParentFile>
      <DependentUpon>AttributeTests.cs</DependentUpon>
    </None>
  </ItemGroup>
</Project><|MERGE_RESOLUTION|>--- conflicted
+++ resolved
@@ -2,11 +2,8 @@
 
   <PropertyGroup>
     <IsPackable>false</IsPackable>
-<<<<<<< HEAD
+    <TargetFrameworks>net8.0;net9.0;net472</TargetFrameworks>
     <SignAssembly>false</SignAssembly>
-=======
-    <TargetFrameworks>net8.0;net9.0;net472</TargetFrameworks>
->>>>>>> 70ebb988
   </PropertyGroup>
   <ItemGroup>
     <ProjectReference Include="..\TUnit.Core.SourceGenerator\TUnit.Core.SourceGenerator.csproj" />

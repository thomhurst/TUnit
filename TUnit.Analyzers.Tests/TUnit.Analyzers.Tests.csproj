<Project Sdk="Microsoft.NET.Sdk">
<<<<<<< HEAD
=======
  <PropertyGroup>
    <TargetFramework>net8.0</TargetFramework>
    <IsPackable>false</IsPackable>
  </PropertyGroup>
>>>>>>> 9607fbb0
  
  <ItemGroup>
    <PackageReference Include="Microsoft.CodeAnalysis.CSharp.Analyzer.Testing" />
    <PackageReference Include="Microsoft.CodeAnalysis.CSharp.CodeFix.Testing" />
    <PackageReference Include="Microsoft.CodeAnalysis.CSharp.CodeRefactoring.Testing" />
    <PackageReference Include="Microsoft.CodeAnalysis.CSharp.Workspaces" VersionOverride="4.11.0" />
    <PackageReference Include="Microsoft.NET.Test.Sdk" />
    <PackageReference Include="NUnit" />
    <PackageReference Include="NUnit.Analyzers">
      <PrivateAssets>all</PrivateAssets>
      <IncludeAssets>runtime; build; native; contentfiles; analyzers; buildtransitive</IncludeAssets>
    </PackageReference>
    <PackageReference Include="NUnit3TestAdapter" />
  </ItemGroup>
  <ItemGroup>
    <ProjectReference Include="..\TUnit.Core\TUnit.Core.csproj" />
    <ProjectReference Include="..\TUnit.Analyzers\TUnit.Analyzers.csproj" />
  </ItemGroup>
</Project><|MERGE_RESOLUTION|>--- conflicted
+++ resolved
@@ -1,11 +1,7 @@
 <Project Sdk="Microsoft.NET.Sdk">
-<<<<<<< HEAD
-=======
   <PropertyGroup>
-    <TargetFramework>net8.0</TargetFramework>
     <IsPackable>false</IsPackable>
   </PropertyGroup>
->>>>>>> 9607fbb0
   
   <ItemGroup>
     <PackageReference Include="Microsoft.CodeAnalysis.CSharp.Analyzer.Testing" />

--- conflicted
+++ resolved
@@ -1,10 +1,5 @@
-<<<<<<< HEAD
-﻿using TUnit.Assertions.AssertConditions;
-=======
-﻿using System.Diagnostics.CodeAnalysis;
+using System.Diagnostics.CodeAnalysis;
 using TUnit.Assertions.AssertConditions;
-using TUnit.Assertions.AssertConditions.Interfaces;
->>>>>>> 3c1e86b1
 using TUnit.Assertions.AssertConditions.Operators;
 
 namespace TUnit.Assertions.AssertionBuilders;
@@ -15,9 +10,6 @@
     {
     }
 
-<<<<<<< HEAD
-    internal AssertionBuilder<TActual> AssertionBuilder => this;
-=======
     /// <summary>
     /// Provide a reason explaining why the assertion is needed.<br />
     /// If the phrase does not start with the word <i>because</i>, it is prepended automatically.
@@ -32,8 +24,7 @@
         return this;
     }
 
-    public AssertionBuilder<TActual> AssertionBuilder => this;
->>>>>>> 3c1e86b1
+    internal AssertionBuilder<TActual> AssertionBuilder => this;
     
     public ValueAnd<TActual> And => new(AssertionBuilder.AppendConnector(ChainType.And));
     public ValueOr<TActual> Or => new(AssertionBuilder.AppendConnector(ChainType.Or));

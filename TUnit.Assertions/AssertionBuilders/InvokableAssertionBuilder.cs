﻿using System.Runtime.CompilerServices;
using TUnit.Assertions.AssertConditions;
using TUnit.Assertions.Exceptions;

namespace TUnit.Assertions.AssertionBuilders;

public class InvokableAssertionBuilder<TActual> : 
    AssertionBuilder<TActual>, IInvokableAssertionBuilder 
{
    internal InvokableAssertionBuilder(Func<Task<AssertionData<TActual>>> assertionDataDelegate, AssertionBuilder<TActual> assertionBuilder) : base(assertionDataDelegate, assertionBuilder.ActualExpression!, assertionBuilder.ExpressionBuilder, assertionBuilder.Assertions)
    {
    }

    internal async Task ProcessAssertionsAsync()
    {
        var currentAssertionScope = AssertionScope.GetCurrentAssertionScope();
        
        if (currentAssertionScope != null)
        {
            currentAssertionScope.Add(this);
            return;
        }

        var assertionData = await AssertionDataDelegate();
        
        foreach (var assertion in Assertions.Reverse())
        {
            if (!assertion.Assert(assertionData))
            {
                throw new AssertionException(
                    $"""
<<<<<<< HEAD
                     {((IInvokableAssertionBuilder)this).GetExpression()}
                     {assertion.OverriddenMessage ?? assertion.GetFailureMessage()}
=======
                     {GetExpression()}
                     {assertion.OverriddenMessage ?? assertion.GetFullFailureMessage()}
>>>>>>> 3c1e86b1
                     """
                );
            }
        }
    }

    async IAsyncEnumerable<BaseAssertCondition> IInvokableAssertionBuilder.GetFailures()
    {
        var assertionData = await AssertionDataDelegate();
        
        foreach (var assertion in Assertions.Reverse())
        {
            if (!assertion.Assert(assertionData))
            {
                yield return assertion;
            }
        }
    }

    public TaskAwaiter GetAwaiter() => ProcessAssertionsAsync().GetAwaiter();

    string? IInvokableAssertionBuilder.GetExpression()
    {
        return ExpressionBuilder?.ToString();
    }
}<|MERGE_RESOLUTION|>--- conflicted
+++ resolved
@@ -29,13 +29,8 @@
             {
                 throw new AssertionException(
                     $"""
-<<<<<<< HEAD
                      {((IInvokableAssertionBuilder)this).GetExpression()}
-                     {assertion.OverriddenMessage ?? assertion.GetFailureMessage()}
-=======
-                     {GetExpression()}
                      {assertion.OverriddenMessage ?? assertion.GetFullFailureMessage()}
->>>>>>> 3c1e86b1
                      """
                 );
             }

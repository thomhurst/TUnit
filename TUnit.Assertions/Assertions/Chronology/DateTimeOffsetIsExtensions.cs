--- conflicted
+++ resolved
@@ -26,12 +26,8 @@
             {
                 return value > expected;
             },
-<<<<<<< HEAD
-            (value, _, _) => $"{Formatter.Format(value)} was not greater than {Formatter.Format(expected)}")
-=======
-            (value, _, _) => $"{value.ToLongStringWithMilliseconds()} was not greater than {expected.ToLongStringWithMilliseconds()}",
+            (value, _, _) => $"{Formatter.Format(value)} was not greater than {Formatter.Format(expected)}",
             $"to be after {expected}")
->>>>>>> a21ae351
             , [doNotPopulateThisValue]); }
     
     public static InvokableValueAssertionBuilder<DateTimeOffset> IsAfterOrEqualTo(this IValueSource<DateTimeOffset> valueSource, DateTimeOffset expected, [CallerArgumentExpression("expected")] string doNotPopulateThisValue = "") 
@@ -40,12 +36,8 @@
             {
                 return value >= expected;
             },
-<<<<<<< HEAD
-            (value, _, _) => $"{Formatter.Format(value)} was not greater than or equal to {Formatter.Format(expected)}")
-=======
-            (value, _, _) => $"{value.ToLongStringWithMilliseconds()} was not greater than or equal to {expected.ToLongStringWithMilliseconds()}",
+            (value, _, _) => $"{Formatter.Format(value)} was not greater than or equal to {Formatter.Format(expected)}",
             $"to be after or equal to {expected}")
->>>>>>> a21ae351
             , [doNotPopulateThisValue]); }
     
     public static InvokableValueAssertionBuilder<DateTimeOffset> IsBefore(this IValueSource<DateTimeOffset> valueSource, DateTimeOffset expected, [CallerArgumentExpression("expected")] string doNotPopulateThisValue = "") 
@@ -54,12 +46,8 @@
             {
                 return value < expected;
             },
-<<<<<<< HEAD
-            (value, _, _) => $"{Formatter.Format(value)} was not less than {Formatter.Format(expected)}")
-=======
-            (value, _, _) => $"{value.ToLongStringWithMilliseconds()} was not less than {expected.ToLongStringWithMilliseconds()}",
+            (value, _, _) => $"{Formatter.Format(value)} was not less than {Formatter.Format(expected)}",
             $"to be before {expected}")
->>>>>>> a21ae351
             , [doNotPopulateThisValue]); }
 
     public static InvokableValueAssertionBuilder<DateTimeOffset> IsBeforeOrEqualTo(
@@ -68,13 +56,8 @@
     {
         return valueSource.RegisterAssertion(new FuncValueAssertCondition<DateTimeOffset, DateTimeOffset>(default,
                 (value, _, _) => { return value <= expected; },
-                (value, _, _) =>
-<<<<<<< HEAD
-                    $"{Formatter.Format(value)} was not less than or equal to {Formatter.Format(expected)}")
-=======
-                    $"{value.ToLongStringWithMilliseconds()} was not less than or equal to {expected.ToLongStringWithMilliseconds()}",
+                (value, _, _) => $"{Formatter.Format(value)} was not less than or equal to {Formatter.Format(expected)}",
                 $"to be before or equal to {expected}")
->>>>>>> a21ae351
             , [doNotPopulateThisValue]);
     }
 }
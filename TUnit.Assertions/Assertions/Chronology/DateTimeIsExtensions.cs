--- conflicted
+++ resolved
@@ -26,12 +26,8 @@
             {
                 return value > expected;
             },
-<<<<<<< HEAD
-            (value, _, _) => $"{Formatter.Format(value)} was not greater than {Formatter.Format(expected)}")
-=======
-            (value, _, _) => $"{value.ToLongStringWithMilliseconds()} was not greater than {expected.ToLongStringWithMilliseconds()}",
+            (value, _, _) => $"{Formatter.Format(value)} was not greater than {Formatter.Format(expected)}",
             $"to be after {expected}")
->>>>>>> a21ae351
             , [doNotPopulateThisValue]); }
     
     public static InvokableValueAssertionBuilder<DateTime> IsAfterOrEqualTo(this IValueSource<DateTime> valueSource, DateTime expected, [CallerArgumentExpression("expected")] string doNotPopulateThisValue = "") 
@@ -40,12 +36,8 @@
             {
                 return value >= expected;
             },
-<<<<<<< HEAD
-            (value, _, _) => $"{Formatter.Format(value)} was not greater than or equal to {Formatter.Format(expected)}")
-=======
-            (value, _, _) => $"{value.ToLongStringWithMilliseconds()} was not greater than or equal to {expected.ToLongStringWithMilliseconds()}",
+            (value, _, _) => $"{Formatter.Format(value)} was not greater than or equal to {Formatter.Format(expected)}",
             $"to be after or equal to {expected}")
->>>>>>> a21ae351
             , [doNotPopulateThisValue]); }
     
     public static InvokableValueAssertionBuilder<DateTime> IsBefore(this IValueSource<DateTime> valueSource, DateTime expected, [CallerArgumentExpression("expected")] string doNotPopulateThisValue = "") 
@@ -54,12 +46,8 @@
             {
                 return value < expected;
             },
-<<<<<<< HEAD
-            (value, _, _) => $"{Formatter.Format(value)} was not less than {Formatter.Format(expected)}")
-=======
-            (value, _, _) => $"{value.ToLongStringWithMilliseconds()} was not less than {expected.ToLongStringWithMilliseconds()}",
+            (value, _, _) => $"{Formatter.Format(value)} was not less than {Formatter.Format(expected)}",
             $"to be before {expected}")
->>>>>>> a21ae351
             , [doNotPopulateThisValue]); }
 
     public static InvokableValueAssertionBuilder<DateTime> IsBeforeOrEqualTo(this IValueSource<DateTime> valueSource,
@@ -67,13 +55,8 @@
     {
         return valueSource.RegisterAssertion(new FuncValueAssertCondition<DateTime, DateTime>(default,
                 (value, _, _) => { return value <= expected; },
-                (value, _, _) =>
-<<<<<<< HEAD
-                    $"{Formatter.Format(value)} was not less than or equal to {Formatter.Format(expected)}")
-=======
-                    $"{value.ToLongStringWithMilliseconds()} was not less than or equal to {expected.ToLongStringWithMilliseconds()}",
-                $"to be before or equal to {expected}")
->>>>>>> a21ae351
+                (value, _, _) =>  $"{Formatter.Format(value)} was not less than or equal to {Formatter.Format(expected)}",
+                    $"to be before or equal to {expected}")
             , [doNotPopulateThisValue]);
     }
 }
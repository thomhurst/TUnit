--- conflicted
+++ resolved
@@ -8,12 +8,8 @@
 /// Asserts that a DateTime is equal to an expected value.
 /// Demonstrates custom methods WITHOUT wrappers: .Within() is directly on this class!
 /// </summary>
-<<<<<<< HEAD
+[AssertionExtension("IsEqualTo", OverloadResolutionPriority = 2)]
 public class DateTimeEqualsAssertion : ToleranceBasedEqualsAssertion<DateTime, TimeSpan>
-=======
-[AssertionExtension("IsEqualTo", OverloadResolutionPriority = 2)]
-public class DateTimeEqualsAssertion : Assertion<DateTime>
->>>>>>> 782d7cb1
 {
     public DateTimeEqualsAssertion(
         AssertionContext<DateTime> context,

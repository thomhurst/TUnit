{
  "sdk": {
<<<<<<< HEAD
    "version": "9.0.302",
=======
    "version": "9.0.304",
>>>>>>> e25ce0da
    "rollForward": "latestFeature"
  }
}<|MERGE_RESOLUTION|>--- conflicted
+++ resolved
@@ -1,10 +1,6 @@
 {
   "sdk": {
-<<<<<<< HEAD
-    "version": "9.0.302",
-=======
     "version": "9.0.304",
->>>>>>> e25ce0da
     "rollForward": "latestFeature"
   }
 }
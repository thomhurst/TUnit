--- conflicted
+++ resolved
@@ -46,15 +46,9 @@
         {
             throw new ArgumentNullException(nameof(tests));
         }
-<<<<<<< HEAD
         if (runner == null)
         {
             throw new ArgumentNullException(nameof(runner));
-=======
-        if (executor == null)
-        {
-            throw new ArgumentNullException(nameof(executor));
->>>>>>> ebed4b5f
         }
 
         var testList = tests as IList<AbstractExecutableTest> ?? tests.ToList();
@@ -188,27 +182,10 @@
             
             var orderTasks = tests.Select(test =>
             {
-<<<<<<< HEAD
                 var task = ExecuteTestWithParallelLimitAsync(test, runner, cancellationToken);
                 test.ExecutionTask = task;
                 return task;
             }).ToArray();
-=======
-                // Use worker pool pattern for parallel groups
-                var testQueue = new System.Collections.Concurrent.ConcurrentQueue<AbstractExecutableTest>(tests);
-                var workers = new Task[maxParallelism.Value];
-
-                for (var i = 0; i < maxParallelism.Value; i++)
-                {
-                    workers[i] = Task.Run(async () =>
-                    {
-                        while (testQueue.TryDequeue(out var test))
-                        {
-                            if (cancellationToken.IsCancellationRequested)
-                            {
-                                break;
-                            }
->>>>>>> ebed4b5f
 
             await Task.WhenAll(orderTasks).ConfigureAwait(false);
         }
@@ -220,7 +197,6 @@
         TestRunner runner,
         CancellationToken cancellationToken)
     {
-<<<<<<< HEAD
         foreach (var test in tests)
         {
             await _logger.LogDebugAsync($"Executing sequential test in group '{groupName}': {test.TestId}").ConfigureAwait(false);
@@ -228,139 +204,6 @@
             var task = ExecuteTestWithParallelLimitAsync(test, runner, cancellationToken);
             test.ExecutionTask = task;
             await task.ConfigureAwait(false);
-=======
-        if (maxParallelism is > 0)
-        {
-            // Use worker pool pattern to avoid creating too many tasks
-            // Create a fixed number of worker tasks that process tests from a queue
-            var testQueue = new System.Collections.Concurrent.ConcurrentQueue<AbstractExecutableTest>(tests);
-            var workers = new Task[maxParallelism.Value];
-
-            // Create worker tasks
-            for (var i = 0; i < maxParallelism.Value; i++)
-            {
-                workers[i] = Task.Run(async () =>
-                {
-                    while (testQueue.TryDequeue(out var test))
-                    {
-                        if (cancellationToken.IsCancellationRequested)
-                        {
-                            break;
-                        }
-
-                        await test.ExecutionTask.ConfigureAwait(false);
-                    }
-                }, cancellationToken);
-            }
-
-            await Task.WhenAll(workers).ConfigureAwait(false);
-        }
-        else
-        {
-            // No limit - just wait for all
-            await tests.ForEachAsync(async t => await t.ExecutionTask.ConfigureAwait(false)).ProcessInParallel();
-        }
-    }
-
-    private List<(AbstractExecutableTest test, List<TestDetails> dependencyChain)> DetectCircularDependencies(IList<AbstractExecutableTest> tests)
-    {
-        var circularDependencies = new List<(AbstractExecutableTest, List<TestDetails>)>();
-        var visitState = new Dictionary<string, VisitState>();
-        var processedCycles = new HashSet<string>();
-
-        // Build test map
-        var testMap = new Dictionary<string, AbstractExecutableTest>();
-        foreach (var test in tests)
-        {
-            if (!testMap.ContainsKey(test.TestId))
-            {
-                testMap[test.TestId] = test;
-            }
-        }
-
-        foreach (var test in tests)
-        {
-            if (!visitState.ContainsKey(test.TestId))
-            {
-                var currentPath = new List<AbstractExecutableTest>();
-                if (HasCycle(test, testMap, visitState, currentPath))
-                {
-                    // Extract the cycle from the path
-                    if (currentPath.Count > 0)
-                    {
-                        // The last element in currentPath is the test that completes the cycle
-                        var lastTest = currentPath[currentPath.Count - 1];
-
-                        // Find where the cycle starts (the first occurrence of the repeated element)
-                        var cycleStartIndex = -1;
-                        for (var i = 0; i < currentPath.Count - 1; i++)
-                        {
-                            if (currentPath[i].TestId == lastTest.TestId)
-                            {
-                                cycleStartIndex = i;
-                                break;
-                            }
-                        }
-
-                        if (cycleStartIndex >= 0)
-                        {
-                            // Build the dependency chain for the cycle (from start to end, inclusive)
-                            var cycleTests = currentPath.Skip(cycleStartIndex).ToList();
-                            var dependencyChain = cycleTests.Select(t => t.Context.TestDetails).ToList();
-
-                            // Create a unique key for this cycle to avoid duplicates
-                            var cycleKey = string.Join("->", cycleTests.Take(cycleTests.Count - 1).Select(t => t.TestId).OrderBy(id => id));
-
-                            if (processedCycles.Add(cycleKey))
-                            {
-                                // Add all tests that are part of the cycle (excluding the duplicate at the end)
-                                foreach (var cycleTest in cycleTests.Take(cycleTests.Count - 1))
-                                {
-                                    circularDependencies.Add((cycleTest, dependencyChain));
-                                }
-                            }
-                        }
-                    }
-                }
-            }
-        }
-
-        return circularDependencies;
-    }
-
-    private bool HasCycle(
-        AbstractExecutableTest test,
-        Dictionary<string, AbstractExecutableTest> testMap,
-        Dictionary<string, VisitState> visitState,
-        List<AbstractExecutableTest> currentPath)
-    {
-        visitState[test.TestId] = VisitState.Visiting;
-        currentPath.Add(test);
-
-        foreach (var dependency in test.Dependencies)
-        {
-            var depTestId = dependency.Test.TestId;
-
-            if (!testMap.ContainsKey(depTestId))
-            {
-                continue;
-            }
-
-            if (!visitState.TryGetValue(depTestId, out var state))
-            {
-                if (HasCycle(testMap[depTestId], testMap, visitState, currentPath))
-                {
-                    return true;
-                }
-            }
-            else if (state == VisitState.Visiting)
-            {
-                // We found a cycle - add the dependency to complete the cycle
-                currentPath.Add(testMap[depTestId]);
-                return true;
-            }
->>>>>>> ebed4b5f
-        }
-    }
-
+        }
+    }
 }
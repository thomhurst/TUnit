﻿using System.Collections.Concurrent;
using System.Text;
using Microsoft.Testing.Extensions.TrxReport.Abstractions;
using Microsoft.Testing.Platform.Extensions;
using Microsoft.Testing.Platform.Extensions.Messages;
using Microsoft.Testing.Platform.Extensions.TestHost;

namespace TUnit.Engine.Reporters;

public class GitHubReporter(IExtension extension) : IDataConsumer, ITestApplicationLifecycleCallbacks
{
    private string _outputSummaryFilePath = null!;
    
    public async Task<bool> IsEnabledAsync()
    {
        if (Environment.GetEnvironmentVariable("GITHUB_ACTIONS") is null)
        {
            return false;
        }

        if (Environment.GetEnvironmentVariable("GITHUB_STEP_SUMMARY") is not { } fileName
            || !File.Exists(fileName))
        {
            return false;
        }

        _outputSummaryFilePath = fileName;
        
        return await extension.IsEnabledAsync();
    }

    public string Uid { get; } = $"{extension.Uid}GitHubReporter";

    public string Version => extension.Version;

    public string DisplayName => extension.DisplayName;

    public string Description => extension.Description;
    
    private readonly ConcurrentDictionary<string, List<TestNodeUpdateMessage>> _updates = [];
    
    public Task ConsumeAsync(IDataProducer dataProducer, IData value, CancellationToken cancellationToken)
    {
        var testNodeUpdateMessage = (TestNodeUpdateMessage)value;

        _updates.GetOrAdd(testNodeUpdateMessage.TestNode.Uid.Value, []).Add(testNodeUpdateMessage);
        
        return Task.CompletedTask;
    }

    public Type[] DataTypesConsumed { get; } = [typeof(TestNodeUpdateMessage)];
    
    public Task BeforeRunAsync(CancellationToken cancellationToken)
    {
        return Task.CompletedTask;
    }

    public Task AfterRunAsync(int exitCode, CancellationToken cancellation)
    {
        if (_updates.Count is 0)
        {
            return Task.CompletedTask;
        }
        
        var last = _updates.ToDictionary(x => x.Key, x => x.Value.Last());
        
        var passedCount = last.Count(x => x.Value.TestNode.Properties.AsEnumerable().Any(p => p is PassedTestNodeStateProperty));
        var failed = last.Where(x => x.Value.TestNode.Properties.AsEnumerable().Any(p => p is FailedTestNodeStateProperty or ErrorTestNodeStateProperty)).ToArray();
        var cancelled = last.Where(x => x.Value.TestNode.Properties.AsEnumerable().Any(p => p is CancelledTestNodeStateProperty)).ToArray();
        var timeout = last.Where(x => x.Value.TestNode.Properties.AsEnumerable().Any(p => p is TimeoutTestNodeStateProperty)).ToArray();
        var skipped = last.Where(x => x.Value.TestNode.Properties.AsEnumerable().Any(p => p is SkippedTestNodeStateProperty)).ToArray();
        var inProgress = last.Where(x => x.Value.TestNode.Properties.AsEnumerable().Any(p => p is InProgressTestNodeStateProperty)).ToArray();

        var stringBuilder = new StringBuilder();
        stringBuilder.AppendLine("# TUnit Summary");
        stringBuilder.AppendLine();
        stringBuilder.AppendLine("| Test Count | Status |");
        stringBuilder.AppendLine("| --- | --- |");
        stringBuilder.AppendLine($"| {passedCount} | Passed |");
        stringBuilder.AppendLine($"| {failed.Length} | Failed |");
        
        if(skipped.Length > 0)
        {
            stringBuilder.AppendLine($"| {skipped.Length} | Skipped |");
        }
        
        if(timeout.Length > 0)
        {
            stringBuilder.AppendLine($"| {timeout.Length} | Timed Out |");
        }
        
        if(cancelled.Length > 0)
        {
            stringBuilder.AppendLine($"| {cancelled.Length} | Cancelled |");
        }

        if(inProgress.Length > 0)
        {
            stringBuilder.AppendLine($"| {inProgress.Length} | In Progress (never completed) |");
        }

        if (passedCount == last.Count)
        {
            return WriteFile(stringBuilder.ToString());
        }

        stringBuilder.AppendLine();
        stringBuilder.AppendLine();
        stringBuilder.AppendLine("## TUnit Extra Information");
        stringBuilder.AppendLine();
        stringBuilder.AppendLine("| Test | Status | Details | Duration |");
        stringBuilder.AppendLine("| --- | --- | --- | --- |");

        foreach (var testNodeUpdateMessage in last.Values)
        {
            var name = testNodeUpdateMessage.TestNode.DisplayName;

            var stateProperty = testNodeUpdateMessage.TestNode.Properties.OfType<TestNodeStateProperty>().FirstOrDefault();
            
            if (stateProperty is PassedTestNodeStateProperty)
            {
                continue;
            }
            
            var status = GetStatus(stateProperty);

            var details = GetDetails(stateProperty, testNodeUpdateMessage.TestNode.Properties);
            
            var timingProperty = testNodeUpdateMessage.TestNode.Properties.AsEnumerable().OfType<TimingProperty>().FirstOrDefault();
            
            var duration = timingProperty?.GlobalTiming.Duration;
            
            stringBuilder.AppendLine($"| {name} | {status} | {details} | {duration} |");
        }

        return WriteFile(stringBuilder.ToString());
    }

    private Task WriteFile(string contents)
    {
#if NET
<<<<<<< HEAD
        return File.AppendAllTextAsync(_outputSummaryFilePath, stringBuilder.ToString(), Encoding.UTF8, cancellation);
#else
        File.AppendAllText(_outputSummaryFilePath, stringBuilder.ToString(), Encoding.UTF8);
=======
        return File.WriteAllTextAsync(_outputSummaryFilePath, contents, Encoding.UTF8);
#else
        File.WriteAllText(_outputSummaryFilePath, contents, Encoding.UTF8);
>>>>>>> 8f0098ad
        return Task.CompletedTask;
#endif
    }

    private string GetDetails(TestNodeStateProperty? stateProperty, PropertyBag properties)
    {
        if (stateProperty is FailedTestNodeStateProperty 
            or ErrorTestNodeStateProperty 
            or TimeoutTestNodeStateProperty
            or CancelledTestNodeStateProperty)
        {
            return GetError(stateProperty)!;
        }

        if (stateProperty is SkippedTestNodeStateProperty skippedTestNodeStateProperty)
        {
            return skippedTestNodeStateProperty.Explanation ?? "Skipped (No reason provided)";
        }

        if (stateProperty is InProgressTestNodeStateProperty)
        {
            var timingProperty = properties.AsEnumerable().OfType<TimingProperty>().FirstOrDefault();

            var start = timingProperty?.GlobalTiming.StartTime;
            var end = timingProperty?.GlobalTiming.EndTime;

            return $"Start: {start} | End: {end}";
        }
        
        return "Unknown Test State";
    }

    private string? GetError(TestNodeStateProperty? stateProperty)
    {
        return stateProperty switch
        {
            ErrorTestNodeStateProperty errorTestNodeStateProperty => errorTestNodeStateProperty.Exception?.ToString() ??
                                                                     errorTestNodeStateProperty.Explanation,
            FailedTestNodeStateProperty failedTestNodeStateProperty =>
                failedTestNodeStateProperty.Exception?.ToString() ?? failedTestNodeStateProperty.Explanation,
            TimeoutTestNodeStateProperty timeoutTestNodeStateProperty => timeoutTestNodeStateProperty.Exception
                ?.ToString() ?? timeoutTestNodeStateProperty.Explanation,
            CancelledTestNodeStateProperty cancelledTestNodeStateProperty => cancelledTestNodeStateProperty.Exception?.ToString() ?? cancelledTestNodeStateProperty.Explanation,
            _ => null
        };
    }

    private static string GetStatus(TestNodeStateProperty? stateProperty)
    {
        return stateProperty switch
        {
            CancelledTestNodeStateProperty => "Cancelled",
            ErrorTestNodeStateProperty or FailedTestNodeStateProperty => "Failed",
            InProgressTestNodeStateProperty => "In Progress (never finished)",
            PassedTestNodeStateProperty => "Passed",
            SkippedTestNodeStateProperty => "Skipped",
            TimeoutTestNodeStateProperty => "Timed Out",
            _ => "Unknown"
        };
    }
}<|MERGE_RESOLUTION|>--- conflicted
+++ resolved
@@ -139,15 +139,10 @@
     private Task WriteFile(string contents)
     {
 #if NET
-<<<<<<< HEAD
         return File.AppendAllTextAsync(_outputSummaryFilePath, stringBuilder.ToString(), Encoding.UTF8, cancellation);
 #else
         File.AppendAllText(_outputSummaryFilePath, stringBuilder.ToString(), Encoding.UTF8);
-=======
-        return File.WriteAllTextAsync(_outputSummaryFilePath, contents, Encoding.UTF8);
-#else
-        File.WriteAllText(_outputSummaryFilePath, contents, Encoding.UTF8);
->>>>>>> 8f0098ad
+
         return Task.CompletedTask;
 #endif
     }

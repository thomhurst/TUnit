using System.Collections.Concurrent;
using System.Diagnostics;
using System.Runtime.CompilerServices;
using System.Threading.Channels;
using Microsoft.Testing.Platform.Extensions.Messages;
using Microsoft.Testing.Platform.Requests;
using TUnit.Core;
using TUnit.Engine.Building;
using TUnit.Engine.Configuration;
using TUnit.Engine.Services;

namespace TUnit.Engine;

internal sealed class TestDiscoveryResult
{
    public IEnumerable<AbstractExecutableTest> Tests { get; }
    public ExecutionContext? ExecutionContext { get; }

    public TestDiscoveryResult(IEnumerable<AbstractExecutableTest> tests, ExecutionContext? executionContext)
    {
        Tests = tests;
        ExecutionContext = executionContext;
    }
}

/// Unified test discovery service using the pipeline architecture with streaming support
internal sealed class TestDiscoveryService : IDataProducer
{
    private readonly HookOrchestrator _hookOrchestrator;
    private readonly TestBuilderPipeline _testBuilderPipeline;
    private readonly TestFilterService _testFilterService;
    private readonly ConcurrentBag<AbstractExecutableTest> _cachedTests =
    [
    ];
    private readonly TestDependencyResolver _dependencyResolver = new();

    public string Uid => "TUnit";
    public string Version => "2.0.0";
    public string DisplayName => "TUnit Test Discovery";
    public string Description => "TUnit Unified Test Discovery Service";
    public Type[] DataTypesProduced => [typeof(TestNodeUpdateMessage)];

    public Task<bool> IsEnabledAsync() => Task.FromResult(true);

    public TestDiscoveryService(HookOrchestrator hookOrchestrator, TestBuilderPipeline testBuilderPipeline, TestFilterService testFilterService)
    {
        _hookOrchestrator = hookOrchestrator;
        _testBuilderPipeline = testBuilderPipeline ?? throw new ArgumentNullException(nameof(testBuilderPipeline));
        _testFilterService = testFilterService;
    }

    public async Task<TestDiscoveryResult> DiscoverTests(string testSessionId, ITestExecutionFilter? filter, CancellationToken cancellationToken)
    {
        var discoveryContext = await _hookOrchestrator.ExecuteBeforeTestDiscoveryHooksAsync(cancellationToken);
#if NET
        if (discoveryContext != null)
        {
            ExecutionContext.Restore(discoveryContext);
        }
#endif

        // Extract types from filter for optimized discovery
        var filterTypes = TestFilterTypeExtractor.ExtractTypesFromFilter(filter);

        // Stage 1: Stream independent tests immediately while buffering dependent tests
        var independentTests = new List<AbstractExecutableTest>();
        var dependentTests = new List<AbstractExecutableTest>();
        var allTests = new List<AbstractExecutableTest>();

        await foreach (var test in DiscoverTestsStreamAsync(testSessionId, filterTypes, cancellationToken))
        {
            allTests.Add(test);
            
            // Check if this test has dependencies based on metadata
            if (test.Metadata.Dependencies.Length > 0)
            {
                // Buffer tests with dependencies for later resolution
                dependentTests.Add(test);
            }
            else
            {
                // Independent test - can be used immediately
                independentTests.Add(test);
            }
        }

        // Now resolve dependencies for dependent tests
        foreach (var test in dependentTests)
        {
            _dependencyResolver.TryResolveDependencies(test);
        }
        
        // Check for circular dependencies and mark failed tests
        _dependencyResolver.CheckForCircularDependencies();
        
<<<<<<< HEAD
=======
        // Combine independent and dependent tests
        var tests = new List<AbstractExecutableTest>(independentTests.Count + dependentTests.Count);
        tests.AddRange(independentTests);
        tests.AddRange(dependentTests);
        
        // Create execution plan for ordering
        var executionPlan = ExecutionPlan.Create(tests);
        
>>>>>>> 57ddf138
        // Apply filter first to get the tests we want to run
        var filteredTests = _testFilterService.FilterTests(filter, tests);

        // Now find all dependencies of filtered tests and add them
        var testsToInclude = new HashSet<AbstractExecutableTest>(filteredTests);
        var queue = new Queue<AbstractExecutableTest>(filteredTests);
        
        while (queue.Count > 0)
        {
            var test = queue.Dequeue();
            foreach (var resolvedDep in test.Dependencies)
            {
                var dependency = resolvedDep.Test;
                if (testsToInclude.Add(dependency))
                {
                    queue.Enqueue(dependency);
                }
            }
        }

        filteredTests = testsToInclude.ToList();

        // Populate the TestDiscoveryContext with all discovered tests before running AfterTestDiscovery hooks
        var contextProvider = _hookOrchestrator.GetContextProvider();
        contextProvider.TestDiscoveryContext.AddTests(allTests.Select(t => t.Context));

        await _hookOrchestrator.ExecuteAfterTestDiscoveryHooksAsync(cancellationToken);

        // Register the filtered tests to invoke ITestRegisteredEventReceiver
        await _testFilterService.RegisterTestsAsync(filteredTests);

        // Capture the final execution context after discovery
        var finalContext = ExecutionContext.Capture();
        return new TestDiscoveryResult(filteredTests, finalContext);
    }

    /// Streams test discovery for parallel discovery and execution
    private async IAsyncEnumerable<AbstractExecutableTest> DiscoverTestsStreamAsync(
        string testSessionId,
        HashSet<Type>? filterTypes,
        [EnumeratorCancellation] CancellationToken cancellationToken = default)
    {
        using var cts = CancellationTokenSource.CreateLinkedTokenSource(cancellationToken);

        if (!Debugger.IsAttached)
        {
            // Configure from environment if needed
            DiscoveryConfiguration.ConfigureFromEnvironment();
            cts.CancelAfter(DiscoveryConfiguration.DiscoveryTimeout);
        }

        await foreach (var test in BuildTestsAsync(testSessionId, filterTypes, cts.Token))
        {
            _dependencyResolver.RegisterTest(test);

            // Cache for backward compatibility
            _cachedTests.Add(test);

            yield return test;
        }
    }


    private async IAsyncEnumerable<AbstractExecutableTest> BuildTestsAsync(string testSessionId,
        HashSet<Type>? filterTypes,
        [EnumeratorCancellation] CancellationToken cancellationToken)
    {
        // Always use streaming version now that it's implemented
        await foreach (var test in _testBuilderPipeline.BuildTestsStreamingAsync(testSessionId, filterTypes, cancellationToken))
        {
            yield return test;
        }
    }

    /// <summary>
    /// Truly streaming test discovery that yields independent tests immediately
    /// and progressively resolves dependent tests as their dependencies are satisfied
    /// </summary>
    public async IAsyncEnumerable<AbstractExecutableTest> DiscoverTestsFullyStreamingAsync(
        string testSessionId,
        ITestExecutionFilter? filter,
        [EnumeratorCancellation] CancellationToken cancellationToken = default)
    {
        var discoveryContext = await _hookOrchestrator.ExecuteBeforeTestDiscoveryHooksAsync(cancellationToken);
#if NET
        if (discoveryContext != null)
        {
            ExecutionContext.Restore(discoveryContext);
        }
#endif

        // Extract types from filter for optimized discovery
        var filterTypes = TestFilterTypeExtractor.ExtractTypesFromFilter(filter);

        // Lightweight tracking structures
        var testIdToTest = new ConcurrentDictionary<string, AbstractExecutableTest>();
        var pendingDependentTests = new ConcurrentDictionary<string, AbstractExecutableTest>();
        var completedTests = new ConcurrentDictionary<string, bool>();
        var readyTestsChannel = Channel.CreateUnbounded<AbstractExecutableTest>();

        // Start discovery task that feeds the channel
        var discoveryTask = Task.Run(async () =>
        {
            try
            {
                await foreach (var test in DiscoverTestsStreamAsync(testSessionId, filterTypes, cancellationToken))
                {
                    testIdToTest[test.TestId] = test;

                    // Check if this test has dependencies
                    if (test.Metadata.Dependencies.Length == 0)
                    {
                        // No dependencies - stream immediately
                        await readyTestsChannel.Writer.WriteAsync(test, cancellationToken);
                    }
                    else
                    {
                        // Has dependencies - buffer for later
                        pendingDependentTests[test.TestId] = test;
                    }
                }

                // Discovery complete - now resolve dependencies
                // This is still needed for dependent tests
                foreach (var test in pendingDependentTests.Values)
                {
                    _dependencyResolver.TryResolveDependencies(test);
                }

                // Check for circular dependencies
                _dependencyResolver.CheckForCircularDependencies();

                // Queue tests whose dependencies are already satisfied
                foreach (var test in pendingDependentTests.Values.ToList())
                {
                    if (AreAllDependenciesSatisfied(test, completedTests))
                    {
                        pendingDependentTests.TryRemove(test.TestId, out _);
                        await readyTestsChannel.Writer.WriteAsync(test, cancellationToken);
                    }
                }
            }
            finally
            {
                // Signal that discovery is complete
                readyTestsChannel.Writer.TryComplete();
            }
        }, cancellationToken);

        // Yield tests as they become ready
        await foreach (var test in readyTestsChannel.Reader.ReadAllAsync(cancellationToken))
        {
            // Apply filter
            if (_testFilterService.MatchesTest(filter, test))
            {
                yield return test;
            }

            // Mark test as completed for dependency resolution
            completedTests[test.TestId] = true;

            // Check if any pending tests now have their dependencies satisfied
            var nowReadyTests = new List<AbstractExecutableTest>();
            foreach (var pendingTest in pendingDependentTests.Values)
            {
                if (AreAllDependenciesSatisfied(pendingTest, completedTests))
                {
                    nowReadyTests.Add(pendingTest);
                }
            }

            // Queue newly ready tests
            foreach (var readyTest in nowReadyTests)
            {
                pendingDependentTests.TryRemove(readyTest.TestId, out _);
                await readyTestsChannel.Writer.WriteAsync(readyTest, cancellationToken);
            }
        }

        // Ensure discovery task completes
        await discoveryTask;
    }

    private bool AreAllDependenciesSatisfied(AbstractExecutableTest test, ConcurrentDictionary<string, bool> completedTests)
    {
        foreach (var dependency in test.Dependencies)
        {
            if (!completedTests.ContainsKey(dependency.Test.TestId))
            {
                return false;
            }
        }
        return true;
    }



    public IEnumerable<TestContext> GetCachedTestContexts()
    {
        return _cachedTests.Select(t => t.Context);
    }
}<|MERGE_RESOLUTION|>--- conflicted
+++ resolved
@@ -93,17 +93,11 @@
         // Check for circular dependencies and mark failed tests
         _dependencyResolver.CheckForCircularDependencies();
         
-<<<<<<< HEAD
-=======
         // Combine independent and dependent tests
         var tests = new List<AbstractExecutableTest>(independentTests.Count + dependentTests.Count);
         tests.AddRange(independentTests);
         tests.AddRange(dependentTests);
         
-        // Create execution plan for ordering
-        var executionPlan = ExecutionPlan.Create(tests);
-        
->>>>>>> 57ddf138
         // Apply filter first to get the tests we want to run
         var filteredTests = _testFilterService.FilterTests(filter, tests);
 

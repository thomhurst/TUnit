--- conflicted
+++ resolved
@@ -73,11 +73,7 @@
                 
                 start = DateTimeOffset.Now;
                 
-<<<<<<< HEAD
-                await ExecuteTest(test, testContext, cleanUpExceptions);
-=======
-                await ExecuteTest(test, context, testContext, filter, cleanUpExceptions);
->>>>>>> 17cfdee8
+                await ExecuteTest(test, testContext, filter, cleanUpExceptions);
 
                 ExceptionsHelper.ThrowIfAny(cleanUpExceptions);
 
@@ -154,20 +150,14 @@
         }
     }
 
-<<<<<<< HEAD
     private async Task ExecuteTest(DiscoveredTest test, TestContext testContext,
-=======
-    private async Task ExecuteTest(DiscoveredTest test, ExecuteRequestContext context, TestContext testContext,
         ITestExecutionFilter? filter,
->>>>>>> 17cfdee8
         List<Exception> cleanUpExceptions)
     {
         DateTimeOffset? start = null;
 
         try
         {
-<<<<<<< HEAD
-=======
             if (!explicitFilterService.CanRun(test.TestDetails, filter))
             {
                 throw new SkipTestException("Test with ExplicitAttribute was not explicitly run.");
@@ -182,7 +172,6 @@
 
             start = DateTimeOffset.Now;
             
->>>>>>> 17cfdee8
             await ExecuteStaticBeforeHooks(test);
 
             TestContext.Current = testContext;

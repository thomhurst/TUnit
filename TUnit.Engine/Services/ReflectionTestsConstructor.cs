--- conflicted
+++ resolved
@@ -289,27 +289,7 @@
                 TestSessionId = string.Empty,
             };
 
-<<<<<<< HEAD
             var value = ReflectionValueCreator.CreatePropertyValue(classInformation, testBuilderContextAccessor, generator, property, dataGeneratorMetadata);
-=======
-            var value = generator switch
-            {
-                ArgumentsAttribute argumentsAttribute => argumentsAttribute.Values.ElementAtOrDefault(0),
-                ClassConstructorAttribute classConstructorAttribute => ((IClassConstructor) Activator.CreateInstance(classConstructorAttribute.ClassConstructorType)!).Create(
-                    property.Type, new ClassConstructorMetadata
-                    {
-                        TestBuilderContext = testBuilderContextAccessor.Current,
-                        TestSessionId = string.Empty
-                    }),
-                IAsyncDataSourceGeneratorAttribute asyncDataSourceGeneratorAttribute => GetFirstAsyncValue(asyncDataSourceGeneratorAttribute.GenerateAsync(dataGeneratorMetadata)),
-                IDataSourceGeneratorAttribute dataSourceGeneratorAttribute => dataSourceGeneratorAttribute.Generate(dataGeneratorMetadata).ElementAtOrDefault(0)?.Invoke()?.ElementAtOrDefault(0),
-                MethodDataSourceAttribute methodDataSourceAttribute => (methodDataSourceAttribute.ClassProvidingDataSource ?? obj.GetType()).GetMethod(
-                    methodDataSourceAttribute.MethodNameProvidingDataSource, BindingFlags.Public | BindingFlags.Static | BindingFlags.FlattenHierarchy) !.Invoke(null,
-                    methodDataSourceAttribute.Arguments),
-                NoOpDataAttribute => null,
-                _ => throw new ArgumentOutOfRangeException(nameof(generator), generator, null)
-            };
->>>>>>> d73362b9
 
             // Set up initialization for async initializable instances
             if (value is not null)
@@ -665,7 +645,7 @@
             // We need to enumerate the async enumerable synchronously for now
             var asyncEnumerable = asyncDataSourceGeneratorAttribute.GenerateAsync(metadata);
             var enumerator = asyncEnumerable.GetAsyncEnumerator();
-            
+
             try
             {
                 while (enumerator.MoveNextAsync().GetAwaiter().GetResult())

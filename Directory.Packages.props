--- conflicted
+++ resolved
@@ -44,16 +44,10 @@
     <PackageVersion Include="Microsoft.Testing.Extensions.TrxReport.Abstractions" Version="1.7.3" />
     <PackageVersion Include="Microsoft.Testing.Platform" Version="1.7.3" />
     <PackageVersion Include="Microsoft.Testing.Platform.MSBuild" Version="1.4.3" />
-<<<<<<< HEAD
     <PackageVersion Include="System.Threading.Channels" Version="9.0.6" />
-    <PackageVersion Include="ModularPipelines.DotNet" Version="2.44.45" />
-    <PackageVersion Include="ModularPipelines.Git" Version="2.44.45" />
-    <PackageVersion Include="ModularPipelines.GitHub" Version="2.44.45" />
-=======
     <PackageVersion Include="ModularPipelines.DotNet" Version="2.44.121" />
     <PackageVersion Include="ModularPipelines.Git" Version="2.44.121" />
     <PackageVersion Include="ModularPipelines.GitHub" Version="2.44.121" />
->>>>>>> c321089a
     <PackageVersion Include="MSTest.TestAdapter" Version="3.10.0" />
     <PackageVersion Include="MSTest.TestFramework" Version="3.10.0" />
     <PackageVersion Include="NSubstitute" Version="5.3.0" />

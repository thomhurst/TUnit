<Project>
  <PropertyGroup>
    <ManagePackageVersionsCentrally>true</ManagePackageVersionsCentrally>
  </PropertyGroup>
  <ItemGroup>
    <PackageVersion Include="BenchmarkDotNet" Version="0.14.0" />
    <PackageVersion Include="coverlet.collector" Version="6.0.2" />
    <PackageVersion Include="CliWrap" Version="3.6.6" />
    <PackageVersion Include="EnumerableAsyncProcessor" Version="1.3.2" />
    <PackageVersion Include="FluentAssertions" Version="6.12.1" />
    <PackageVersion Include="Microsoft.AspNetCore.TestHost" Version="8.0.8" />
    <PackageVersion Include="Microsoft.Bcl.AsyncInterfaces" Version="8.0.0" />
    <PackageVersion Include="Microsoft.CodeAnalysis.Analyzers" Version="3.3.4" />
    <PackageVersion Include="Microsoft.CodeAnalysis.CSharp.Analyzer.Testing" Version="1.1.2" />
    <PackageVersion Include="Microsoft.CodeAnalysis.CSharp.CodeFix.Testing" Version="1.1.2" />
    <PackageVersion Include="Microsoft.CodeAnalysis.CSharp.CodeRefactoring.Testing" Version="1.1.2" />
    <PackageVersion Include="Microsoft.CodeAnalysis.CSharp.SourceGenerators.Testing" Version="1.1.2" />
    <PackageVersion Include="Microsoft.CodeAnalysis.CSharp.Workspaces" Version="4.3.1" />
    <PackageVersion Include="Microsoft.Extensions.DependencyInjection" Version="8.0.0" />
    <PackageVersion Include="Microsoft.NET.Test.Sdk" Version="17.11.1" />
    <PackageVersion Include="Microsoft.SourceLink.GitHub" Version="8.0.0" />
<<<<<<< HEAD
    <PackageVersion Include="Microsoft.Testing.Extensions.CodeCoverage" Version="17.12.2" />
    <PackageVersion Include="Microsoft.Testing.Extensions.TrxReport" Version="1.4.0-preview.24422.11" />
    <PackageVersion Include="Microsoft.Testing.Platform" Version="1.4.0-preview.24422.11" />
    <PackageVersion Include="Microsoft.Testing.Platform.MSBuild" Version="1.4.0-preview.24422.11" />
    <PackageVersion Include="ModularPipelines.DotNet" Version="2.42.9" />
    <PackageVersion Include="ModularPipelines.Git" Version="2.42.9" />
    <PackageVersion Include="ModularPipelines.GitHub" Version="2.42.9" />
    <PackageVersion Include="MSTest.TestAdapter" Version="3.5.2" />
    <PackageVersion Include="MSTest.TestFramework" Version="3.5.2" />
=======
    <PackageVersion Include="Microsoft.Testing.Extensions.CodeCoverage" Version="17.12.4" />
    <PackageVersion Include="Microsoft.Testing.Extensions.TrxReport" Version="1.4.0" />
    <PackageVersion Include="Microsoft.Testing.Extensions.TrxReport.Abstractions" Version="1.4.0" />
    <PackageVersion Include="Microsoft.Testing.Platform" Version="1.4.0" />
    <PackageVersion Include="Microsoft.Testing.Platform.MSBuild" Version="1.4.0" />
    <PackageVersion Include="ModularPipelines.DotNet" Version="2.42.47" />
    <PackageVersion Include="ModularPipelines.Git" Version="2.42.47" />
    <PackageVersion Include="ModularPipelines.GitHub" Version="2.42.47" />
    <PackageVersion Include="MSTest.TestAdapter" Version="3.6.0" />
    <PackageVersion Include="MSTest.TestFramework" Version="3.6.0" />
>>>>>>> 63148db9
    <PackageVersion Include="NUnit" Version="4.2.2" />
    <PackageVersion Include="NUnit.Analyzers" Version="4.3.0" />
    <PackageVersion Include="NUnit3TestAdapter" Version="4.6.0" />
    <PackageVersion Include="PolySharp" Version="1.14.1" />
    <PackageVersion Include="System.Text.Json" Version="8.0.4" />
    <PackageVersion Include="TUnit" Version="0.1.720" />
    <PackageVersion Include="xunit" Version="2.9.0" />
    <PackageVersion Include="xunit.runner.visualstudio" Version="2.8.2" />
  </ItemGroup>
</Project><|MERGE_RESOLUTION|>--- conflicted
+++ resolved
@@ -19,17 +19,6 @@
     <PackageVersion Include="Microsoft.Extensions.DependencyInjection" Version="8.0.0" />
     <PackageVersion Include="Microsoft.NET.Test.Sdk" Version="17.11.1" />
     <PackageVersion Include="Microsoft.SourceLink.GitHub" Version="8.0.0" />
-<<<<<<< HEAD
-    <PackageVersion Include="Microsoft.Testing.Extensions.CodeCoverage" Version="17.12.2" />
-    <PackageVersion Include="Microsoft.Testing.Extensions.TrxReport" Version="1.4.0-preview.24422.11" />
-    <PackageVersion Include="Microsoft.Testing.Platform" Version="1.4.0-preview.24422.11" />
-    <PackageVersion Include="Microsoft.Testing.Platform.MSBuild" Version="1.4.0-preview.24422.11" />
-    <PackageVersion Include="ModularPipelines.DotNet" Version="2.42.9" />
-    <PackageVersion Include="ModularPipelines.Git" Version="2.42.9" />
-    <PackageVersion Include="ModularPipelines.GitHub" Version="2.42.9" />
-    <PackageVersion Include="MSTest.TestAdapter" Version="3.5.2" />
-    <PackageVersion Include="MSTest.TestFramework" Version="3.5.2" />
-=======
     <PackageVersion Include="Microsoft.Testing.Extensions.CodeCoverage" Version="17.12.4" />
     <PackageVersion Include="Microsoft.Testing.Extensions.TrxReport" Version="1.4.0" />
     <PackageVersion Include="Microsoft.Testing.Extensions.TrxReport.Abstractions" Version="1.4.0" />
@@ -40,7 +29,6 @@
     <PackageVersion Include="ModularPipelines.GitHub" Version="2.42.47" />
     <PackageVersion Include="MSTest.TestAdapter" Version="3.6.0" />
     <PackageVersion Include="MSTest.TestFramework" Version="3.6.0" />
->>>>>>> 63148db9
     <PackageVersion Include="NUnit" Version="4.2.2" />
     <PackageVersion Include="NUnit.Analyzers" Version="4.3.0" />
     <PackageVersion Include="NUnit3TestAdapter" Version="4.6.0" />

<Project>
  <PropertyGroup>
    <ManagePackageVersionsCentrally>true</ManagePackageVersionsCentrally>
  </PropertyGroup>
  <ItemGroup>
    <GlobalPackageReference Include="Microsoft.SourceLink.GitHub" Version="8.0.0" />
  </ItemGroup>
  <ItemGroup>
    <PackageVersion Include="AutoFixture" Version="4.18.1" />
<<<<<<< HEAD
    <PackageVersion Include="BenchmarkDotNet" Version="0.15.1" />
    <PackageVersion Include="BenchmarkDotNet.Annotations" Version="0.15.1" />
=======
    <PackageVersion Include="BenchmarkDotNet" Version="0.15.2" />
>>>>>>> a493614c
    <PackageVersion Include="coverlet.collector" Version="6.0.4" />
    <PackageVersion Include="CliWrap" Version="3.9.0" />
    <PackageVersion Include="EnumerableAsyncProcessor" Version="2.1.0" />
    <PackageVersion Include="FluentValidation.DependencyInjectionExtensions" Version="12.0.0" />
    <PackageVersion Include="FSharp.Core" Version="9.0.300" />
    <PackageVersion Include="Humanizer" Version="2.14.1" />
    <PackageVersion Include="MessagePack" Version="3.1.4" />
    <PackageVersion Include="Microsoft.AspNetCore.Mvc.Testing" Version="9.0.7" />
    <PackageVersion Include="Microsoft.AspNetCore.OpenApi" Version="9.0.7" />
    <PackageVersion Include="Microsoft.AspNetCore.TestHost" Version="9.0.7" />
    <PackageVersion Include="Microsoft.Bcl.AsyncInterfaces" Version="9.0.7" />
    <PackageVersion Include="Microsoft.Build.Utilities.Core" Version="17.14.8" />
    <PackageVersion Include="Microsoft.CodeAnalysis.Analyzers" Version="3.11.0" />
    <PackageVersion Include="Microsoft.CodeAnalysis.Common" Version="4.7.0" />
    <PackageVersion Include="Microsoft.CodeAnalysis.CSharp" Version="4.7.0" />
    <PackageVersion Include="Microsoft.CodeAnalysis.CSharp.Analyzer.Testing" Version="1.1.2" />
    <PackageVersion Include="Microsoft.CodeAnalysis.CSharp.CodeFix.Testing" Version="1.1.2" />
    <PackageVersion Include="Microsoft.CodeAnalysis.CSharp.CodeRefactoring.Testing" Version="1.1.2" />
    <PackageVersion Include="Microsoft.CodeAnalysis.CSharp.Workspaces" Version="4.12.0" />
    <PackageVersion Include="Microsoft.CodeAnalysis.NetAnalyzers" Version="8.0.0" />
    <PackageVersion Include="Microsoft.CodeAnalysis.SourceGenerators.Testing" Version="1.1.2" />
    <PackageVersion Include="Microsoft.CodeAnalysis.Workspaces.Common" Version="4.7.0" />
    <PackageVersion Include="Microsoft.CSharp" Version="4.7.0" />
    <PackageVersion Include="Microsoft.Extensions.DependencyInjection" Version="9.0.7" />
    <PackageVersion Include="Microsoft.NET.Test.Sdk" Version="17.14.1" />
    <PackageVersion Include="Microsoft.Playwright" Version="1.54.0" />
    <PackageVersion Include="Microsoft.TemplateEngine.Authoring.TemplateVerifier" Version="9.0.302" />
    <PackageVersion Include="Microsoft.Testing.Extensions.CodeCoverage" Version="17.14.2" />
    <PackageVersion Include="Microsoft.Testing.Extensions.CrashDump" Version="1.7.3" />
    <PackageVersion Include="Microsoft.Testing.Extensions.HangDump" Version="1.7.3" />
    <PackageVersion Include="Microsoft.Testing.Extensions.TrxReport" Version="1.7.3" />
    <PackageVersion Include="Microsoft.Testing.Extensions.TrxReport.Abstractions" Version="1.7.3" />
    <PackageVersion Include="Microsoft.Testing.Platform" Version="1.7.3" />
    <PackageVersion Include="Microsoft.Testing.Platform.MSBuild" Version="1.4.3" />
    <PackageVersion Include="System.Threading.Channels" Version="9.0.6" />
    <PackageVersion Include="ModularPipelines.DotNet" Version="2.44.45" />
    <PackageVersion Include="ModularPipelines.Git" Version="2.44.45" />
    <PackageVersion Include="ModularPipelines.GitHub" Version="2.44.45" />
    <PackageVersion Include="MSTest.TestAdapter" Version="3.9.3" />
    <PackageVersion Include="MSTest.TestFramework" Version="3.9.3" />
    <PackageVersion Include="NSubstitute" Version="5.3.0" />
    <PackageVersion Include="NuGet.Protocol" Version="6.14.0" />
    <PackageVersion Include="NUnit" Version="4.3.2" />
    <PackageVersion Include="NUnit.Analyzers" Version="4.9.2" />
    <PackageVersion Include="NUnit3TestAdapter" Version="5.0.0" />
    <PackageVersion Include="OneOf" Version="3.0.271" />
    <PackageVersion Include="OneOf.SourceGenerator" Version="3.0.271" />
    <PackageVersion Include="Polly" Version="8.6.2" />
    <PackageVersion Include="Polyfill" Version="7.33.0" />
    <PackageVersion Include="PublicApiGenerator" Version="11.4.6" />
    <PackageVersion Include="RandomDataGenerator.Net" Version="1.0.19.1" />
    <PackageVersion Include="Shouldly" Version="4.3.0" />
    <PackageVersion Include="Sourcy.DotNet" Version="0.7.7">
      <PrivateAssets>all</PrivateAssets>
      <IncludeAssets>runtime; build; native; contentfiles; analyzers; buildtransitive</IncludeAssets>
    </PackageVersion>
    <PackageVersion Include="Sourcy.Git" Version="0.7.7">
      <PrivateAssets>all</PrivateAssets>
      <IncludeAssets>runtime; build; native; contentfiles; analyzers; buildtransitive</IncludeAssets>
    </PackageVersion>
    <PackageVersion Include="StreamJsonRpc" Version="2.22.11" />
    <PackageVersion Include="System.Collections.Immutable" Version="9.0.7" />
    <PackageVersion Include="System.CommandLine" Version="2.0.0-beta4.22272.1" />
    <PackageVersion Include="System.Text.Json" Version="9.0.7" />
    <PackageVersion Include="System.Threading.Tasks.Extensions" Version="4.6.3" />
    <PackageVersion Include="Testcontainers.PostgreSql" Version="4.6.0" />
    <PackageVersion Include="Testcontainers.Redis" Version="4.6.0" />
    <PackageVersion Include="trxparser" Version="0.5.0" />
<<<<<<< HEAD
    <PackageVersion Include="Verify" Version="30.4.0" />
    <PackageVersion Include="Verify.NUnit" Version="30.4.0" />
=======
    <PackageVersion Include="Verify.NUnit" Version="30.5.0" />
>>>>>>> a493614c
    <PackageVersion Include="TUnit" Version="0.24.0" />
    <PackageVersion Include="TUnit.Core" Version="0.24.0" />
    <PackageVersion Include="TUnit.Assertions" Version="0.24.0" />
    <PackageVersion Include="Vogen" Version="7.0.4" />
    <PackageVersion Include="xunit" Version="2.9.3" />
    <PackageVersion Include="xunit.assert" Version="2.9.3" />
    <PackageVersion Include="xunit.runner.visualstudio" Version="3.1.3" />
    <PackageVersion Include="xunit.v3.assert" Version="3.0.0" />
    <PackageVersion Include="xunit.v3.extensibility.core" Version="3.0.0" />
  </ItemGroup>
</Project><|MERGE_RESOLUTION|>--- conflicted
+++ resolved
@@ -7,12 +7,8 @@
   </ItemGroup>
   <ItemGroup>
     <PackageVersion Include="AutoFixture" Version="4.18.1" />
-<<<<<<< HEAD
-    <PackageVersion Include="BenchmarkDotNet" Version="0.15.1" />
+    <PackageVersion Include="BenchmarkDotNet" Version="0.15.2" />
     <PackageVersion Include="BenchmarkDotNet.Annotations" Version="0.15.1" />
-=======
-    <PackageVersion Include="BenchmarkDotNet" Version="0.15.2" />
->>>>>>> a493614c
     <PackageVersion Include="coverlet.collector" Version="6.0.4" />
     <PackageVersion Include="CliWrap" Version="3.9.0" />
     <PackageVersion Include="EnumerableAsyncProcessor" Version="2.1.0" />
@@ -81,12 +77,8 @@
     <PackageVersion Include="Testcontainers.PostgreSql" Version="4.6.0" />
     <PackageVersion Include="Testcontainers.Redis" Version="4.6.0" />
     <PackageVersion Include="trxparser" Version="0.5.0" />
-<<<<<<< HEAD
     <PackageVersion Include="Verify" Version="30.4.0" />
-    <PackageVersion Include="Verify.NUnit" Version="30.4.0" />
-=======
     <PackageVersion Include="Verify.NUnit" Version="30.5.0" />
->>>>>>> a493614c
     <PackageVersion Include="TUnit" Version="0.24.0" />
     <PackageVersion Include="TUnit.Core" Version="0.24.0" />
     <PackageVersion Include="TUnit.Assertions" Version="0.24.0" />

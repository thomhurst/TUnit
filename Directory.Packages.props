<Project>
  <PropertyGroup>
    <ManagePackageVersionsCentrally>true</ManagePackageVersionsCentrally>
  </PropertyGroup>
  <ItemGroup>
    <PackageVersion Include="AutoFixture" Version="4.18.1" />
    <PackageVersion Include="BenchmarkDotNet" Version="0.14.0" />
    <PackageVersion Include="C5" Version="3.0.0" />
    <PackageVersion Include="coverlet.collector" Version="6.0.2" />
    <PackageVersion Include="CliWrap" Version="3.7.0" />
    <PackageVersion Include="EnumerableAsyncProcessor" Version="1.4.0" />
    <PackageVersion Include="FluentAssertions" Version="7.0.0" />
    <PackageVersion Include="FluentValidation.DependencyInjectionExtensions" Version="11.11.0" />
    <PackageVersion Include="Humanizer" Version="2.14.1" />
    <PackageVersion Include="MessagePack" Version="3.1.0" />
    <PackageVersion Include="Microsoft.AspNetCore.Mvc.Testing" Version="8.0.11" />
    <PackageVersion Include="Microsoft.AspNetCore.OpenApi" Version="8.0.11" />
    <PackageVersion Include="Microsoft.AspNetCore.TestHost" Version="8.0.11" />
    <PackageVersion Include="Microsoft.Bcl.AsyncInterfaces" Version="9.0.0" />
    <PackageVersion Include="Microsoft.Build.Utilities.Core" Version="17.12.6" />
    <PackageVersion Include="Microsoft.CodeAnalysis.Analyzers" Version="3.11.0" />
    <PackageVersion Include="Microsoft.CodeAnalysis.Common" Version="4.7.0" />
    <PackageVersion Include="Microsoft.CodeAnalysis.CSharp" Version="4.7.0" />
    <PackageVersion Include="Microsoft.CodeAnalysis.CSharp.Analyzer.Testing" Version="1.1.2" />
    <PackageVersion Include="Microsoft.CodeAnalysis.CSharp.CodeFix.Testing" Version="1.1.2" />
    <PackageVersion Include="Microsoft.CodeAnalysis.CSharp.CodeRefactoring.Testing" Version="1.1.2" />
    <PackageVersion Include="Microsoft.CodeAnalysis.CSharp.SourceGenerators.Testing" Version="1.1.2" />
    <PackageVersion Include="Microsoft.CodeAnalysis.CSharp.Workspaces" Version="4.12.0" />
    <PackageVersion Include="Microsoft.CodeAnalysis.Workspaces.Common" Version="4.7.0" />
    <PackageVersion Include="Microsoft.Extensions.DependencyInjection" Version="9.0.0" />
    <PackageVersion Include="Microsoft.NET.Test.Sdk" Version="17.12.0" />
    <PackageVersion Include="Microsoft.Playwright" Version="1.49.0" />
    <PackageVersion Include="Microsoft.SourceLink.GitHub" Version="8.0.0" />
    <PackageVersion Include="Microsoft.Testing.Extensions.CodeCoverage" Version="17.13.1" />
    <PackageVersion Include="Microsoft.Testing.Extensions.TrxReport" Version="1.5.0" />
    <PackageVersion Include="Microsoft.Testing.Extensions.TrxReport.Abstractions" Version="1.5.0" />
    <PackageVersion Include="Microsoft.Testing.Platform" Version="1.5.0" />
    <PackageVersion Include="Microsoft.Testing.Platform.MSBuild" Version="1.5.0" />
    <PackageVersion Include="ModularPipelines.DotNet" Version="2.42.140" />
    <PackageVersion Include="ModularPipelines.Git" Version="2.42.140" />
    <PackageVersion Include="ModularPipelines.GitHub" Version="2.42.140" />
    <PackageVersion Include="MSTest.TestAdapter" Version="3.7.0" />
    <PackageVersion Include="MSTest.TestFramework" Version="3.7.0" />
    <PackageVersion Include="NUnit" Version="4.3.1" />
    <PackageVersion Include="NUnit.Analyzers" Version="4.5.0" />
    <PackageVersion Include="NUnit3TestAdapter" Version="4.6.0" />
    <PackageVersion Include="Polly" Version="8.5.0" />
    <PackageVersion Include="Polyfill" Version="7.8.0" />
    <PackageVersion Include="Sourcy.DotNet" Version="0.0.66" />
    <PackageVersion Include="Sourcy.Git" Version="0.0.66" />
    <PackageVersion Include="StreamJsonRpc" Version="2.20.20" />
    <PackageVersion Include="System.CommandLine" Version="2.0.0-beta4.22272.1" />
    <PackageVersion Include="System.Text.Json" Version="9.0.0" />
    <PackageVersion Include="System.Threading.Tasks.Extensions" Version="4.6.0" />
    <PackageVersion Include="Testcontainers.PostgreSql" Version="4.1.0" />
    <PackageVersion Include="trxparser" Version="0.5.0" />
<<<<<<< HEAD
    <PackageVersion Include="TUnit" Version="0.5.28" />
    <PackageVersion Include="TUnit.Core" Version="0.5.28" />
    <PackageVersion Include="TUnit.Assertions" Version="0.5.28" />
    <PackageVersion Include="Verify.NUnit" Version="28.7.0" />
=======
    <PackageVersion Include="TUnit" Version="0.5.32" />
    <PackageVersion Include="TUnit.Core" Version="0.5.32" />
    <PackageVersion Include="TUnit.Assertions" Version="0.5.32" />
    <PackageVersion Include="Verify.TUnit" Version="28.7.0" />
>>>>>>> ec104640
    <PackageVersion Include="Vogen" Version="5.0.6" />
    <PackageVersion Include="xunit" Version="2.9.2" />
    <PackageVersion Include="xunit.runner.visualstudio" Version="3.0.0" />
  </ItemGroup>
</Project><|MERGE_RESOLUTION|>--- conflicted
+++ resolved
@@ -54,17 +54,15 @@
     <PackageVersion Include="System.Threading.Tasks.Extensions" Version="4.6.0" />
     <PackageVersion Include="Testcontainers.PostgreSql" Version="4.1.0" />
     <PackageVersion Include="trxparser" Version="0.5.0" />
-<<<<<<< HEAD
-    <PackageVersion Include="TUnit" Version="0.5.28" />
-    <PackageVersion Include="TUnit.Core" Version="0.5.28" />
-    <PackageVersion Include="TUnit.Assertions" Version="0.5.28" />
     <PackageVersion Include="Verify.NUnit" Version="28.7.0" />
-=======
     <PackageVersion Include="TUnit" Version="0.5.32" />
     <PackageVersion Include="TUnit.Core" Version="0.5.32" />
     <PackageVersion Include="TUnit.Assertions" Version="0.5.32" />
     <PackageVersion Include="Verify.TUnit" Version="28.7.0" />
->>>>>>> ec104640
+    <PackageVersion Include="C5" Version="3.0.0" />
+    <PackageVersion Include="Microsoft.Extensions.DependencyInjection" Version="9.0.0" />
+    <PackageVersion Include="Polyfill" Version="7.8.0" />
+    <PackageVersion Include="System.Threading.Tasks.Extensions" Version="4.6.0" />
     <PackageVersion Include="Vogen" Version="5.0.6" />
     <PackageVersion Include="xunit" Version="2.9.2" />
     <PackageVersion Include="xunit.runner.visualstudio" Version="3.0.0" />

using TUnit.Assertions.Extensions;
using TUnit.Engine.SourceGenerator.CodeGenerators;

namespace TUnit.Engine.SourceGenerator.Tests;

internal class MethodDataSourceDrivenTests : TestsBase<TestsGenerator>
{
    [Test]
    public Task Test() => RunTest(Path.Combine(Git.RootDirectory.FullName,
            "TUnit.TestProject",
            "MethodDataSourceDrivenTests.cs"),
        async generatedFiles =>
        {
<<<<<<< HEAD
            await Assert.That(generatedFiles.Length).IsEqualTo(8);
=======
            await Assert.That(generatedFiles.Length).IsEqualTo(3);
>>>>>>> 45e489a2
            
            await AssertFileContains(generatedFiles[0], "global::System.Int32 methodArg = global::TUnit.TestProject.MethodDataSourceDrivenTests.SomeMethod();");
            await AssertFileContains(generatedFiles[0], "classInstance.DataSource_Method(methodArg)");

            await AssertFileContains(generatedFiles[1], "global::System.Int32 methodArg = global::TUnit.TestProject.MethodDataSourceDrivenTests.SomeMethod();");
            await AssertFileContains(generatedFiles[1], "classInstance.DataSource_Method2(methodArg)");
<<<<<<< HEAD
            
            await AssertFileContains(generatedFiles[2], "global::TUnit.TestProject.MethodDataSourceDrivenTests.SomeMethod(5)");
            await AssertFileContains(generatedFiles[3], "global::TUnit.TestProject.MethodDataSourceDrivenTests.SomeMethod(5)");

            await AssertFileContains(generatedFiles[4], "global::TUnit.TestProject.MethodDataSourceDrivenTests.SomeMethod(\"Hello World!\", 5, true)");
            await AssertFileContains(generatedFiles[5], "global::TUnit.TestProject.MethodDataSourceDrivenTests.SomeMethod(\"Hello World!\", 5, true)");
            
            await AssertFileContains(generatedFiles[6], "global::TUnit.TestProject.MethodDataSourceDrivenTests.SomeMethod(global::TUnit.TestProject.MethodDataSourceDrivenTests.MyString, 5, true)");
            await AssertFileContains(generatedFiles[7], "global::TUnit.TestProject.MethodDataSourceDrivenTests.SomeMethod(global::TUnit.TestProject.MethodDataSourceDrivenTests.MyString, 5, true)");
=======

            await AssertFileContains(generatedFiles[2], "global::System.Action methodArg = global::TUnit.TestProject.MethodDataSourceDrivenTests.SomeAction();");
            await AssertFileContains(generatedFiles[2], "classInstance.DataSource_Method_WithAction(methodArg)");
>>>>>>> 45e489a2
        });
}<|MERGE_RESOLUTION|>--- conflicted
+++ resolved
@@ -11,31 +11,24 @@
             "MethodDataSourceDrivenTests.cs"),
         async generatedFiles =>
         {
-<<<<<<< HEAD
-            await Assert.That(generatedFiles.Length).IsEqualTo(8);
-=======
-            await Assert.That(generatedFiles.Length).IsEqualTo(3);
->>>>>>> 45e489a2
+            await Assert.That(generatedFiles.Length).IsEqualTo(9);
             
             await AssertFileContains(generatedFiles[0], "global::System.Int32 methodArg = global::TUnit.TestProject.MethodDataSourceDrivenTests.SomeMethod();");
             await AssertFileContains(generatedFiles[0], "classInstance.DataSource_Method(methodArg)");
 
             await AssertFileContains(generatedFiles[1], "global::System.Int32 methodArg = global::TUnit.TestProject.MethodDataSourceDrivenTests.SomeMethod();");
             await AssertFileContains(generatedFiles[1], "classInstance.DataSource_Method2(methodArg)");
-<<<<<<< HEAD
-            
-            await AssertFileContains(generatedFiles[2], "global::TUnit.TestProject.MethodDataSourceDrivenTests.SomeMethod(5)");
-            await AssertFileContains(generatedFiles[3], "global::TUnit.TestProject.MethodDataSourceDrivenTests.SomeMethod(5)");
-
-            await AssertFileContains(generatedFiles[4], "global::TUnit.TestProject.MethodDataSourceDrivenTests.SomeMethod(\"Hello World!\", 5, true)");
-            await AssertFileContains(generatedFiles[5], "global::TUnit.TestProject.MethodDataSourceDrivenTests.SomeMethod(\"Hello World!\", 5, true)");
-            
-            await AssertFileContains(generatedFiles[6], "global::TUnit.TestProject.MethodDataSourceDrivenTests.SomeMethod(global::TUnit.TestProject.MethodDataSourceDrivenTests.MyString, 5, true)");
-            await AssertFileContains(generatedFiles[7], "global::TUnit.TestProject.MethodDataSourceDrivenTests.SomeMethod(global::TUnit.TestProject.MethodDataSourceDrivenTests.MyString, 5, true)");
-=======
 
             await AssertFileContains(generatedFiles[2], "global::System.Action methodArg = global::TUnit.TestProject.MethodDataSourceDrivenTests.SomeAction();");
             await AssertFileContains(generatedFiles[2], "classInstance.DataSource_Method_WithAction(methodArg)");
->>>>>>> 45e489a2
+            
+            await AssertFileContains(generatedFiles[3], "global::TUnit.TestProject.MethodDataSourceDrivenTests.SomeMethod(5)");
+            await AssertFileContains(generatedFiles[4], "global::TUnit.TestProject.MethodDataSourceDrivenTests.SomeMethod(5)");
+
+            await AssertFileContains(generatedFiles[5], "global::TUnit.TestProject.MethodDataSourceDrivenTests.SomeMethod(\"Hello World!\", 5, true)");
+            await AssertFileContains(generatedFiles[6], "global::TUnit.TestProject.MethodDataSourceDrivenTests.SomeMethod(\"Hello World!\", 5, true)");
+            
+            await AssertFileContains(generatedFiles[7], "global::TUnit.TestProject.MethodDataSourceDrivenTests.SomeMethod(global::TUnit.TestProject.MethodDataSourceDrivenTests.MyString, 5, true)");
+            await AssertFileContains(generatedFiles[8], "global::TUnit.TestProject.MethodDataSourceDrivenTests.SomeMethod(global::TUnit.TestProject.MethodDataSourceDrivenTests.MyString, 5, true)");
         });
 }
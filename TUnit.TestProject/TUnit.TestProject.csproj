--- conflicted
+++ resolved
@@ -7,16 +7,13 @@
         <IsPackable>false</IsPackable>
         <IsTestProject>true</IsTestProject>
         <LangVersion>latest</LangVersion>
-<<<<<<< HEAD
         <OutputType>Exe</OutputType>
         <IsTestProject>true</IsTestProject>
         <TestingPlatformDotnetTestSupport>true</TestingPlatformDotnetTestSupport>
         <TestingPlatformShowTestsFailure>true</TestingPlatformShowTestsFailure>
         <TestingPlatformCaptureOutput>false</TestingPlatformCaptureOutput>
-=======
         <EmitCompilerGeneratedFiles>true</EmitCompilerGeneratedFiles>
         <CompilerGeneratedFilesOutputPath>GeneratedCode</CompilerGeneratedFilesOutputPath>
->>>>>>> 5cba045b
     </PropertyGroup>
 
     <ItemGroup>

<Project Sdk="Microsoft.NET.Sdk">

  <Import Project="..\TUnit.Core\TUnit.Core.props" />
  <Import Project="..\TUnit.Engine\TUnit.Engine.props" />
  <Import Project="..\TUnit.Assertions\TUnit.Assertions.props" />
  
  <PropertyGroup>
    <IsLibraryTestProject>true</IsLibraryTestProject>
    <IsPackable>false</IsPackable>
    <IsTestingPlatformApplication>true</IsTestingPlatformApplication>
    <OutputType>Exe</OutputType>
    <TestingPlatformDotnetTestSupport>true</TestingPlatformDotnetTestSupport>
    <TestingPlatformShowTestsFailure>true</TestingPlatformShowTestsFailure>
    <TestingPlatformCaptureOutput>false</TestingPlatformCaptureOutput>
    <TreatWarningsAsErrors>false</TreatWarningsAsErrors>
    <IsAotCompatible Condition="$([MSBuild]::IsTargetFrameworkCompatible('$(TargetFramework)', 'net8.0'))">true</IsAotCompatible>
  </PropertyGroup>

  <PropertyGroup>
    <JsonSerializerIsReflectionEnabledByDefault>false</JsonSerializerIsReflectionEnabledByDefault>
  </PropertyGroup>

  <PropertyGroup Condition="'$(Aot)' == 'true' and $([MSBuild]::IsTargetFrameworkCompatible('$(TargetFramework)', 'net8.0'))">
    <PublishAot>true</PublishAot>
    <PublishTrimmed>true</PublishTrimmed>
    <AotMsCodeCoverageInstrumentation>true</AotMsCodeCoverageInstrumentation>
  </PropertyGroup>

  <PropertyGroup Condition="'$(SingleFile)' == 'true' and $([MSBuild]::IsTargetFrameworkCompatible('$(TargetFramework)', 'net8.0'))">
    <UseAppHost>true</UseAppHost>
    <PublishSingleFile>true</PublishSingleFile>
    <SelfContained>true</SelfContained>
    <PublishTrimmed>true</PublishTrimmed>
    <SingleFileMsCodeCoverageInstrumentation>true</SingleFileMsCodeCoverageInstrumentation>
  </PropertyGroup>

  <ItemGroup Condition="'$(SingleFile)' != 'true' and '$(Aot)' != 'true'">
    <PackageReference Include="Microsoft.Testing.Extensions.CodeCoverage" />
  </ItemGroup>
  
  <ItemGroup>
    <ProjectReference Include="..\TUnit.Analyzers\TUnit.Analyzers.csproj" OutputItemType="Analyzer" ReferenceOutputAssembly="false" />
    <ProjectReference Include="..\TUnit.Analyzers.CodeFixers\TUnit.Analyzers.CodeFixers.csproj" OutputItemType="Analyzer" ReferenceOutputAssembly="false" />
  </ItemGroup>
  
  <ItemGroup>
    <PackageReference Include="AutoFixture" />
    <PackageReference Include="coverlet.collector" />
    <PackageReference Include="Microsoft.Testing.Extensions.CrashDump" />
    <PackageReference Include="Microsoft.Testing.Extensions.HangDump" />
    <PackageReference Include="OneOf" />
    <PackageReference Include="OneOf.SourceGenerator" />
    <PackageReference Include="Shouldly" />
    <PackageReference Include="Humanizer" />
    <PackageReference Include="Microsoft.Extensions.DependencyInjection" />
    <PackageReference Include="Microsoft.Testing.Extensions.TrxReport" />
    <PackageReference Include="Polly" />
    <PackageReference Include="Vogen" />
  </ItemGroup>
  <ItemGroup>
    <ProjectReference Include="..\TUnit.TestProject.Library\TUnit.TestProject.Library.csproj" />
    <ProjectReference Include="..\TUnit\TUnit.csproj" />
  </ItemGroup>

  <ItemGroup>
    <None Update="Data\Blah.txt">
      <CopyToOutputDirectory>PreserveNewest</CopyToOutputDirectory>
    </None>
    <None Update="Data\Zip.zip">
      <CopyToOutputDirectory>PreserveNewest</CopyToOutputDirectory>
    </None>
    <None Update="testconfig.json">
      <CopyToOutputDirectory>PreserveNewest</CopyToOutputDirectory>
    </None>
  </ItemGroup>

  <ItemGroup Condition="'$(TargetFramework)' == 'net9.0'">
    <PackageReference Include="Microsoft.AspNetCore.Mvc.Testing" />
  </ItemGroup>

<<<<<<< HEAD
  <Import Project="..\TUnit.Core\TUnit.Core.targets" />
  <Import Project="..\TUnit.Engine\TUnit.Engine.targets" />
  <Import Project="..\TUnit.Assertions\TUnit.Assertions.targets" />
  
  <PropertyGroup>
    <TUnitReflectionScanner>true</TUnitReflectionScanner>
  </PropertyGroup>
=======
<!--      <Target Name="CleanGenerated" BeforeTargets="PreBuildEvent">-->
<!--          <Message Text="Removing SourceGeneratedViewer directory..." Importance="high" />-->
<!--          <RemoveDir Directories="$(ProjectDir)SourceGeneratedViewer" />-->
<!--      </Target>-->

<!--      <PropertyGroup>-->
<!--          <EmitCompilerGeneratedFiles>true</EmitCompilerGeneratedFiles>-->
<!--          <CompilerGeneratedFilesOutputPath>SourceGeneratedViewer</CompilerGeneratedFilesOutputPath>-->
<!--      </PropertyGroup>-->

<!--      <ItemGroup>-->
<!--          <Compile Remove="SourceGeneratedViewer\**" />-->
<!--          <None Include="SourceGeneratedViewer\**" />-->
<!--      </ItemGroup>-->
    
>>>>>>> 695dd852
</Project><|MERGE_RESOLUTION|>--- conflicted
+++ resolved
@@ -78,15 +78,6 @@
     <PackageReference Include="Microsoft.AspNetCore.Mvc.Testing" />
   </ItemGroup>
 
-<<<<<<< HEAD
-  <Import Project="..\TUnit.Core\TUnit.Core.targets" />
-  <Import Project="..\TUnit.Engine\TUnit.Engine.targets" />
-  <Import Project="..\TUnit.Assertions\TUnit.Assertions.targets" />
-  
-  <PropertyGroup>
-    <TUnitReflectionScanner>true</TUnitReflectionScanner>
-  </PropertyGroup>
-=======
 <!--      <Target Name="CleanGenerated" BeforeTargets="PreBuildEvent">-->
 <!--          <Message Text="Removing SourceGeneratedViewer directory..." Importance="high" />-->
 <!--          <RemoveDir Directories="$(ProjectDir)SourceGeneratedViewer" />-->
@@ -102,5 +93,12 @@
 <!--          <None Include="SourceGeneratedViewer\**" />-->
 <!--      </ItemGroup>-->
     
->>>>>>> 695dd852
+
+  <Import Project="..\TUnit.Core\TUnit.Core.targets" />
+  <Import Project="..\TUnit.Engine\TUnit.Engine.targets" />
+  <Import Project="..\TUnit.Assertions\TUnit.Assertions.targets" />
+  
+  <PropertyGroup>
+    <TUnitReflectionScanner>true</TUnitReflectionScanner>
+  </PropertyGroup>
 </Project>
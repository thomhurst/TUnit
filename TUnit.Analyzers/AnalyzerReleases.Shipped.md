--- conflicted
+++ resolved
@@ -31,7 +31,6 @@
 TUnit0049 | Usage | Error | [Matrix] parameters require [MatrixDataSource] attribute on the test method
 TUnit0050 | Usage | Error | Too many test arguments provided
 TUnit0056 | Usage | Error | Instance data source methods must use [InstanceMethodDataSource] attribute
-<<<<<<< HEAD
 
 #### Hook and Lifecycle Rules
 Rule ID | Category | Severity | Notes                                          
@@ -66,6 +65,8 @@
 #### AOT Compatibility Rules
 Rule ID | Category | Severity | Notes                                          
 --------|----------|----------|------------------------------------------------
+TUnit0059 | Usage | Error | Dynamic data sources using reflection are not AOT-compatible - use static sources
+TUnit0060 | Usage | Error | Open generic types are not AOT-compatible - specify concrete type arguments
 TUnit0300 | Usage | Warning | Generic types may not be AOT-compatible - ensure all combinations are known at compile time
 TUnit0301 | Usage | Warning | Tuple usage may not be AOT-compatible - consider using concrete types
 TUnit0302 | Usage | Warning | Custom conversion operators may not be AOT-compatible - use explicit casting
@@ -81,9 +82,4 @@
 #### Migration and Legacy Support
 Rule ID | Category | Severity | Notes                                          
 --------|----------|----------|------------------------------------------------
-=======
-TUnit0058 | Usage | Error | Generic test methods require [GenerateGenericTest] for AOT compatibility
-TUnit0059 | Usage | Error | Dynamic data sources using reflection are not AOT-compatible - use static sources
-TUnit0060 | Usage | Error | Open generic types are not AOT-compatible - specify concrete type arguments
->>>>>>> e25ce0da
 TUXU0001 | Usage | Info | XUnit code can be migrated to TUnit